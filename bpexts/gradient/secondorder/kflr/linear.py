"""Factors for KFLR."""

<<<<<<< HEAD
from .kflrbase import KFLRBase
from ...jacobians.linear import LinearJacobian
from ..context import CTX
=======
from .base import KFLRBase
from ...derivatives.linear import LinearDerivatives
from ...context import CTX
>>>>>>> 11bf7c4b
from ....utils import einsum


class KFLRLinear(KFLRBase, LinearDerivatives):
    def __init__(self):
        # NOTE: Bias and weights treated jointly in KFLR, save in weights
        super().__init__(params=["weight"])

    def weight(self, module, grad_input, grad_output):
        # Naming of Kronecker factors: Equation (20) of the paper
        return (self.G(self, module, grad_input, grad_output),
                self.Q(self, module, grad_input, grad_output))

    def G(self, module, grad_input, grad_output):
        kflr_sqrt_ggn_out = self.get_sqrt_matrix()
        batch = kflr_sqrt_ggn_out.size(0)
        # NOTE: Normalization by batch size is already in the sqrt
        return einsum('bic,bjc->ij' (kflr_sqrt_ggn_out, kflr_sqrt_ggn_out))

    def Q(self, module, grad_input, grad_output):
        # append ones for the bias
        batch = module.input0.size(0)
        ones = torch.ones(
            batch, module.out_features, device=module.input0.device)
        input = torch.cat((module.input0, ones), dim=1)
        return einsum('bi,bj-> ij', (input, input)) / batch


EXTENSIONS = [KFLRLinear()]<|MERGE_RESOLUTION|>--- conflicted
+++ resolved
@@ -1,15 +1,8 @@
 """Factors for KFLR."""
 
-<<<<<<< HEAD
 from .kflrbase import KFLRBase
-from ...jacobians.linear import LinearJacobian
-from ..context import CTX
-=======
-from .base import KFLRBase
 from ...derivatives.linear import LinearDerivatives
 from ...context import CTX
->>>>>>> 11bf7c4b
-from ....utils import einsum
 
 
 class KFLRLinear(KFLRBase, LinearDerivatives):
