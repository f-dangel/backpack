--- conflicted
+++ resolved
@@ -131,7 +131,6 @@
         return disable.store_io
 
 
-<<<<<<< HEAD
 def hook_store_io(module, input, output):
     """Saves the input and output as attributes of the module.
 
@@ -143,15 +142,9 @@
     if disable.should_store_io() and torch.is_grad_enabled():
         for i in range(len(input)):
             setattr(module, "input{}".format(i), input[i])
-            setattr(
-                module, "input{}_shape".format(i), torch.IntTensor([*input[i].size()])
-            )
         module.output = output
-        module.output_shape = torch.IntTensor([*output.size()])
-
-
-=======
->>>>>>> 6e14d01f
+
+
 def memory_cleanup(module):
     """Remove I/O stored by backpack during the forward pass.
 
