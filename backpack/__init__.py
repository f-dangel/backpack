"""BackPACK."""
from inspect import isclass
from types import TracebackType
from typing import Callable, Optional, Tuple, Type, Union

from torch import Tensor, is_grad_enabled
from torch.nn import Module

from backpack import extensions
from backpack.context import CTX
from backpack.extensions.backprop_extension import BackpropExtension
from backpack.utils import CONVERTER_AVAILABLE, FULL_BACKWARD_HOOK
from backpack.utils.hooks import no_op
from backpack.utils.module_classification import is_no_op

if CONVERTER_AVAILABLE:
    from torch.fx import GraphModule

    from backpack.custom_module.graph_utils import convert_module_to_backpack


class backpack:
    """Activate BackPACK extensions."""

    def __init__(
        self,
        *exts: BackpropExtension,
        extension_hook: Callable[[Module], None] = None,
        debug: bool = False,
<<<<<<< HEAD
        retain_graph: bool = False,
=======
>>>>>>> b0929db8
    ):
        """Activate BackPACK extensions.

        Enables the BackPACK extensions passed as arguments in the
        :code:`backward` calls inside the current :code:`with` block.

        Args:
            exts: Extensions to activate in the backward pass.
            extension_hook: Function called on each module after
                all BackPACK extensions have run. Takes a ``torch.nn.Module`` and returns
                ``None``. Default: ``None`` (no operation will be performed).
            debug: Print debug messages during the backward pass. Default: ``False``.
            retain_graph: Determines whether BackPack quantities should be kept for an
                additional backward pass. Usually, must have same value
                as the argument ``retain_graph`` in ``backward()``. Default: ``False``.

        .. note::
            extension_hook can be used to reduce memory overhead if the goal is to compute
            transformations of BackPACK quantities. Information can be compacted
            during a backward pass and obsolete tensors be freed manually (``del``).

        Raises:
            ValueError: if extensions are not valid
        """
        for ext in exts:
            if not isinstance(ext, BackpropExtension):
                if isclass(ext) and issubclass(ext, BackpropExtension):
                    raise ValueError(
                        "backpack expects instances of BackpropExtension,"
                        + f" but received a class instead [{ext}]."
                        + " Instantiate it before passing it to backpack."
                    )
                else:
                    raise ValueError(
                        "backpack expects instances of BackpropExtension,"
                        + f" but received [{ext}]."
                    )

        self.exts: Tuple[BackpropExtension, ...] = exts
        self.debug: bool = debug
        self.extension_hook: Callable[[Module], None] = (
            no_op if extension_hook is None else extension_hook
        )
        self.retain_graph = retain_graph

    def __enter__(self):
        """Setup backpack environment."""
        self.old_CTX = CTX.get_active_exts()
        self.old_debug = CTX.get_debug()
        self.old_extension_hook = CTX.get_extension_hook()
        self.old_retain_graph = CTX.get_retain_graph()
        CTX.set_active_exts(self.exts)
        CTX.set_debug(self.debug)
        CTX.set_extension_hook(self.extension_hook)
        CTX.set_retain_graph(self.retain_graph)

    def __exit__(
        self,
        __exc_type: Optional[Type[BaseException]],
        __exc_value: Optional[BaseException],
        __traceback: Optional[TracebackType],
    ):
        """Leave backpack environment.

        Args:
            __exc_type: exception type
            __exc_value: exception value
            __traceback: exception traceback
        """
        CTX.set_active_exts(self.old_CTX)
        CTX.set_debug(self.old_debug)
        CTX.set_extension_hook(self.old_extension_hook)
        CTX.set_retain_graph(self.old_retain_graph)


class disable:
    """Entirely disable BackPACK, including storage of input and output.

    To compute the additional quantities, BackPACK needs to know the input and
    output of the modules in the computation graph. It saves those by default.
    ``disable`` tells BackPACK to _not_ save this information during the forward.

    This can be useful if you only want a gradient with pytorch on a module
    that is ``extended`` with BackPACK and need to avoid memory overhead.
    If you do not need any gradient, use the ``torch.no_grad`` context instead.

    This context is not the exact opposite of the ``backpack`` context.
    The ``backpack`` context enables specific extensions during a backward.
    This context disables storing input/output information during a forward.

    Note:
        ``with backpack(...)`` in a ``with disable()`` context will fail
        even if the forward pass is carried out in ``with backpack(...)``.
    """

    store_io: bool = True

    def __enter__(self):
        """Disable input/output storing."""
        self.old_store_io: bool = disable.store_io
        disable.store_io = False

    def __exit__(
        self,
        __exc_type: Optional[Type[BaseException]],
        __exc_value: Optional[BaseException],
        __traceback: Optional[TracebackType],
    ):
        """Leave backpack environment.

        Args:
            __exc_type: exception type
            __exc_value: exception value
            __traceback: exception traceback
        """
        disable.store_io = self.old_store_io

    @staticmethod
    def should_store_io() -> bool:
        """Return whether input and output should be stored during forward pass.

        Returns:
            whether input and output should be stored during forward pass
        """
        return disable.store_io


def hook_store_io(
    module: Module, input: Tuple[Tensor], output: Union[Tensor, Tuple[Tensor]]
) -> None:
    """Saves the input and output as attributes of the module.

    The list of inputs with index i is saved as module.input[i]
    The output is reduced to single output tensor and saved as module.output

    Args:
        module: the module on which to save the inputs/outputs
        input: List of input tensors
        output: result of module(input)
    """
    if disable.should_store_io() and is_grad_enabled():
        for i in range(len(input)):
            setattr(module, "input{}".format(i), input[i])
        if isinstance(output, tuple):
            # is true for RNN,GRU,LSTM which return tuple (output, ...)
            module.output = output[0]
        else:
            module.output = output


def memory_cleanup(module: Module) -> None:
    """Remove I/O stored by backpack during the forward pass.

    Deletes the attributes created by `hook_store_io`.

    Args:
        module: current module
    """
    if hasattr(module, "output"):
        delattr(module, "output")
    i = 0
    while hasattr(module, "input{}".format(i)):
        delattr(module, "input{}".format(i))
        i += 1


def hook_run_extensions(
    module: Module, g_inp: Tuple[Tensor], g_out: Tuple[Tensor]
) -> None:
    """The backward hook function.

    It executes all BackPACK operations during the backward pass.

    Args:
        module: current module
        g_inp: input gradients
        g_out: output gradients
    """
    debug = CTX.get_debug()
    for backpack_extension in CTX.get_active_exts():
        if debug:
            print("[DEBUG] Running extension", backpack_extension, "on", module)
        backpack_extension(module, g_inp, g_out)

    if debug:
        print("[DEBUG] Running extension hook on", module)
    CTX.get_extension_hook()(module)

    if not (
        CTX.get_retain_graph()
        or (
            CTX.is_extension_active(
                extensions.curvmatprod.HMP,
                extensions.curvmatprod.GGNMP,
                extensions.curvmatprod.PCHMP,
            )
        )
    ):
        memory_cleanup(module)


def extend(module: Module, debug: bool = False, use_converter: bool = False) -> Module:
    """Recursively extend a ``module`` to make it BackPACK-ready.

    Modules that do not represent an operation in the computation graph (for instance
    containers like ``Sequential``) will not explicitly be extended.

    Args:
        module: The module to extend.
        debug: Print debug messages during the extension. Default: ``False``.
        use_converter: Try converting the module to a BackPACK-compatible network.

    Returns:
        Extended module.

    Raises:
        RuntimeError: if trying to use converter without torch>=1.9.0
    """
    if debug:
        print("[DEBUG] Extending", module)

    if use_converter:
        if not CONVERTER_AVAILABLE:
            raise RuntimeError("use_converter=True is only available for torch>=1.9.0.")

        module: GraphModule = convert_module_to_backpack(module, debug)
        return extend(module)

    for child in module.children():
        extend(child, debug=debug)

    extended_flag = "_backpack_extend"
    already_extended = getattr(module, extended_flag, False)
    if not (already_extended or is_no_op(module)):
        _register_hooks(module)
        setattr(module, extended_flag, True)

    return module


def _register_hooks(module: Module) -> None:
    """Install forward and backward hooks on a module.

    Args:
          module: module that is going to be extended
    """
    CTX.add_hook_handle(module.register_forward_hook(hook_store_io))

    if FULL_BACKWARD_HOOK:
        register_backward_hook_fn = module.register_full_backward_hook
    else:
        register_backward_hook_fn = module.register_backward_hook

    CTX.add_hook_handle(register_backward_hook_fn(hook_run_extensions))<|MERGE_RESOLUTION|>--- conflicted
+++ resolved
@@ -27,10 +27,7 @@
         *exts: BackpropExtension,
         extension_hook: Callable[[Module], None] = None,
         debug: bool = False,
-<<<<<<< HEAD
         retain_graph: bool = False,
-=======
->>>>>>> b0929db8
     ):
         """Activate BackPACK extensions.
 
