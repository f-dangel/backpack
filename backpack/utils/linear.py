--- conflicted
+++ resolved
@@ -19,15 +19,9 @@
         ``(N, module.weight.shape)`` with batch size ``N``) or summed weight diagonal
         if ``sum_batch=True`` (shape ``module.weight.shape``).
     """
-<<<<<<< HEAD
-    add_axes = list(range(1, module.input0.dim() - 1))
-
-    if add_axes:
-=======
     has_additional_axes = module.input0.dim() > 2
 
     if has_additional_axes:
->>>>>>> f3bbc892
         S_flat = S.flatten(start_dim=2, end_dim=-2)
         X_flat = module.input0.flatten(start_dim=1, end_dim=-2)
         equation = f"vnmo,nmi,vnko,nki->{'' if sum_batch else 'n'}oi"
@@ -40,11 +34,8 @@
         return einsum(equation, S ** 2, module.input0 ** 2)
 
 
-<<<<<<< HEAD
-=======
 # TODO This method applies the bias Jacobian, then squares and sums the result. Intro-
 # duce base class for {Batch}DiagHessian and DiagGGN{Exact,MC} and remove this method
->>>>>>> f3bbc892
 def extract_bias_diagonal(module: Linear, S: Tensor, sum_batch: bool = True) -> Tensor:
     """Extract diagonal of ``(Jᵀ S) (Jᵀ S)ᵀ`` where ``J`` is the bias Jacobian.
 
@@ -59,17 +50,10 @@
         ``(N, module.bias.shape)`` with batch size ``N``) or summed bias diagonal
         if ``sum_batch=True`` (shape ``module.bias.shape``).
     """
-<<<<<<< HEAD
-    add_axes = list(range(2, module.input0.dim()))
-
-    if add_axes:
-        JS = S.sum(add_axes)
-=======
     additional_axes = list(range(2, module.input0.dim()))
 
     if additional_axes:
         JS = S.sum(additional_axes)
->>>>>>> f3bbc892
     else:
         JS = S
 
