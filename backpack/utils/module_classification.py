--- conflicted
+++ resolved
@@ -1,12 +1,7 @@
 """Contains util function for classification of modules."""
 from torch.fx import GraphModule
-<<<<<<< HEAD
-from torch.nn import Module, Sequential
-from torch.nn.modules.loss import BCEWithLogitsLoss, MSELoss, _Loss
-=======
-from torch.nn import CrossEntropyLoss, Module, MSELoss, Sequential
+from torch.nn import BCEWithLogitsLoss, CrossEntropyLoss, Module, MSELoss, Sequential
 from torch.nn.modules.loss import _Loss
->>>>>>> 0a488d7c
 
 from backpack.custom_module.branching import Parallel, _Branch
 from backpack.custom_module.reduce_tuple import ReduceTuple
@@ -25,10 +20,9 @@
 
 
 def is_nll(module: Module) -> bool:
-<<<<<<< HEAD
-    """Return whether 'module' is a NLL Loss function.
+    """Return whether 'module' is an NLL loss function.
 
-    Current NLL loss functions include MSE and BCEWithLogits.
+    Current NLL loss functions include MSE, CE and BCEWithLogits.
 
     Args:
         module: A PyTorch module.
@@ -36,30 +30,7 @@
     Returns:
         Whether 'module' is an NLL loss function
     """
-    return isinstance(module, MSELoss) or isinstance(module, BCEWithLogitsLoss)
-
-
-def is_bce(module: Module) -> bool:
-    """Return whether 'module' is a BCEWithLogits loss.
-=======
-    """Return whether 'module' is an NLL loss function.
-
-    Current NLL loss functions include MSE and CE.
->>>>>>> 0a488d7c
-
-    Args:
-        module: A PyTorch module.
-
-    Returns:
-<<<<<<< HEAD
-        Whether 'module' is a BCEWithLogits loss function
-    """
-    return isinstance(module, BCEWithLogitsLoss)
-=======
-        Whether 'module' is an NLL loss function
-    """
-    return isinstance(module, (MSELoss, CrossEntropyLoss))
->>>>>>> 0a488d7c
+    return isinstance(module, (MSELoss, CrossEntropyLoss, BCEWithLogitsLoss))
 
 
 def is_no_op(module: Module) -> bool:
