"""Utility functions to enable mini-batch subsampling in extensions."""
from typing import List

from torch import Tensor
from torch.nn import LSTM, RNN, Module, Sequential
<<<<<<< HEAD
=======

from backpack.custom_module.permute import Permute
>>>>>>> ba287a27


def subsample(tensor: Tensor, dim: int = 0, subsampling: List[int] = None) -> Tensor:
    """Select samples from a tensor along a dimension.

    Args:
        tensor: Tensor to select from.
        dim: Selection dimension. Defaults to ``0``.
        subsampling: Indices of samples that are sliced along the dimension.
            Defaults to ``None`` (use all samples).

    Returns:
        Tensor of same rank that is sub-sampled along the dimension.
    """
    if subsampling is None:
        return tensor
    else:
        return tensor[(slice(None),) * dim + (subsampling,)]


<<<<<<< HEAD
def get_batch_axis(module: Module) -> int:
    """Return the batch axis assumed by a network.
=======
def get_batch_axis(module: Module, io_str: str) -> int:
    """Return the batch axis assumed by the module.
>>>>>>> ba287a27

    For unknown modules the default axis is determined as ``0``.

    Args:
<<<<<<< HEAD
        module: A module or neural network.

    Returns:
        Batch axis.

    Raises:
        ValueError: If axis are inconsistent among layers.
    """
    batch_axes = set()

    if isinstance(module, (RNN, LSTM)):
        batch_axes.add(0 if module.batch_first else 1)
    elif isinstance(module, Sequential):
        pass
    else:
        batch_axes.add(0)

    for child in module.children():
        batch_axes.add(get_batch_axis(child))

    if len(batch_axes) != 1:
        raise ValueError(f"Multiple/No batch axes ({batch_axes}) detected in {module}.")

    return batch_axes.pop()
=======
        module: A module.
        io_str: Name of the tensor stored as BackPACK IO. Must be ``'input0'`` or
            ``'output'``.

    Note:
        This method only inspects single modules and therefore cannot detect whether
        the batch axis has been modified by preceding ones. For instance for a ReLU
        module, the batch axis will always be detected as ``0``, although the layer
        still works if preceded by a ``Permute(0, 1)`` module, but would have batch
        axis ``1``.

    Returns:
        Batch axis

    Raises:
        ValueError: For invalid IO names.
    """
    valid_io_strs = ["input0", "output"]
    if io_str not in valid_io_strs:
        raise ValueError(f"io_str must be in {valid_io_strs}, got {io_str}.")

    batch_axis = 0

    if isinstance(module, (RNN, LSTM)):
        batch_axis = 0 if module.batch_first else 1
    elif isinstance(module, Permute):
        batch_axis = module.get_batch_axis(io_str)
    elif isinstance(module, Sequential):
        child_idx = {"input0": 0, "output": -1}[io_str]
        batch_axis = get_batch_axis(list(module.children())[child_idx], io_str)

    return batch_axis
>>>>>>> ba287a27
<|MERGE_RESOLUTION|>--- conflicted
+++ resolved
@@ -3,11 +3,8 @@
 
 from torch import Tensor
 from torch.nn import LSTM, RNN, Module, Sequential
-<<<<<<< HEAD
-=======
 
 from backpack.custom_module.permute import Permute
->>>>>>> ba287a27
 
 
 def subsample(tensor: Tensor, dim: int = 0, subsampling: List[int] = None) -> Tensor:
@@ -28,43 +25,12 @@
         return tensor[(slice(None),) * dim + (subsampling,)]
 
 
-<<<<<<< HEAD
-def get_batch_axis(module: Module) -> int:
-    """Return the batch axis assumed by a network.
-=======
 def get_batch_axis(module: Module, io_str: str) -> int:
     """Return the batch axis assumed by the module.
->>>>>>> ba287a27
 
     For unknown modules the default axis is determined as ``0``.
 
     Args:
-<<<<<<< HEAD
-        module: A module or neural network.
-
-    Returns:
-        Batch axis.
-
-    Raises:
-        ValueError: If axis are inconsistent among layers.
-    """
-    batch_axes = set()
-
-    if isinstance(module, (RNN, LSTM)):
-        batch_axes.add(0 if module.batch_first else 1)
-    elif isinstance(module, Sequential):
-        pass
-    else:
-        batch_axes.add(0)
-
-    for child in module.children():
-        batch_axes.add(get_batch_axis(child))
-
-    if len(batch_axes) != 1:
-        raise ValueError(f"Multiple/No batch axes ({batch_axes}) detected in {module}.")
-
-    return batch_axes.pop()
-=======
         module: A module.
         io_str: Name of the tensor stored as BackPACK IO. Must be ``'input0'`` or
             ``'output'``.
@@ -96,5 +62,4 @@
         child_idx = {"input0": 0, "output": -1}[io_str]
         batch_axis = get_batch_axis(list(module.children())[child_idx], io_str)
 
-    return batch_axis
->>>>>>> ba287a27
+    return batch_axis