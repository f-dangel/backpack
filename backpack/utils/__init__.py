--- conflicted
+++ resolved
@@ -4,14 +4,6 @@
 from pkg_resources import get_distribution, packaging
 
 TORCH_VERSION = packaging.version.parse(get_distribution("torch").version)
-<<<<<<< HEAD
-VERSION_1_9_1 = packaging.version.parse("1.9.1")
-VERSION_1_9_0 = packaging.version.parse("1.9.0")
-VERSION_1_8_0 = packaging.version.parse("1.8.0")
-VERSION_1_6_0 = packaging.version.parse("1.6.0")
-TORCH_VERSION_AT_LEAST_1_9_1 = TORCH_VERSION >= VERSION_1_9_1
-TORCH_VERSION_AT_LEAST_1_9_0 = TORCH_VERSION >= VERSION_1_9_0
-=======
 TORCH_VERSION_AT_LEAST_1_7_0 = TORCH_VERSION >= packaging.version.parse("1.7.0")
 TORCH_VERSION_AT_LEAST_1_8_0 = TORCH_VERSION >= packaging.version.parse("1.8.0")
 TORCH_VERSION_AT_LEAST_1_9_0 = TORCH_VERSION >= packaging.version.parse("1.9.0")
@@ -33,5 +25,4 @@
     if TORCH_VERSION_AT_LEAST_1_7_0:
         return error
     else:
-        return RuntimeError
->>>>>>> c789dcbc
+        return RuntimeError