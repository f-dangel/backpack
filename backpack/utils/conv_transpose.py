import torch
from torch import einsum
from torch.nn.functional import conv_transpose1d, conv_transpose2d, conv_transpose3d

from backpack.utils.ein import eingroup


def get_weight_gradient_factors(input, grad_out, module, N):
    M, C_in = input.shape[0], input.shape[1]
    kernel_size = module.kernel_size
    kernel_size_numel = int(torch.prod(torch.Tensor(kernel_size)))

    X = unfold_by_conv_transpose(input, module).reshape(M, C_in * kernel_size_numel, -1)

    if N == 1:
        dE_dY = grad_out
    elif N == 2:
        dE_dY = eingroup("n,c,h,w->n,c,hw", grad_out)
    elif N == 3:
        dE_dY = eingroup("n,c,d,h,w->n,c,dhw", grad_out)
    else:
        raise ValueError("{}-dimensional ConvTranspose is not implemented.".format(N))

    return X, dE_dY


def extract_weight_diagonal(module, input, grad_output, N):
    """
    input must be the unfolded input to the convolution (see unfold_func)
    and grad_output the backpropagated gradient
    """
<<<<<<< HEAD
=======

>>>>>>> a7acb19a
    out_channels = module.weight.shape[0]
    in_channels = module.weight.shape[1]
    k = module.weight.shape[2:]

    M = input.shape[0]
    output_shape = module(module.input0).shape
    spatial_out_size = output_shape[2:]
    spatial_out_numel = spatial_out_size.numel()

    input_reshaped = input.reshape(M, -1, spatial_out_numel)

    if N == 1:
        grad_output_viewed = grad_output
    elif N == 2:
        grad_output_viewed = eingroup("v,n,c,h,w->v,n,c,hw", grad_output)
    elif N == 3:
        grad_output_viewed = eingroup("v,n,c,d,h,w->v,n,c,dhw", grad_output)
    else:
<<<<<<< HEAD
        raise ValueError("{}-dimensional Conv. is not implemented.".format(N))
=======
        raise ValueError("{}-dimensional ConvTranspose is not implemented.".format(N))
>>>>>>> a7acb19a

    AX = einsum("nkl,vnml->vnkm", (input_reshaped, grad_output_viewed))
    weight_diagonal = (AX ** 2).sum([0, 1]).transpose(0, 1)
    weight_diagonal = weight_diagonal.reshape(in_channels, out_channels, *k)
    return weight_diagonal.transpose(0, 1)


def extract_bias_diagonal(module, sqrt, N):
    """
    `sqrt` must be the backpropagated quantity for DiagH or DiagGGN(MC)
    """
    V_axis, N_axis = 0, 1

    if N == 1:
<<<<<<< HEAD
        bias_diagonal = (einsum("vncl->vnc", sqrt) ** 2).sum([V_axis, N_axis])
    elif N == 2:
        bias_diagonal = (einsum("vnchw->vnc", sqrt) ** 2).sum([V_axis, N_axis])
    elif N == 3:
        bias_diagonal = (einsum("vncdhw->vnc", sqrt) ** 2).sum([V_axis, N_axis])
    return bias_diagonal
=======
        einsum_eq = "vncl->vnc"
    elif N == 2:
        einsum_eq = "vnchw->vnc"
    elif N == 3:
        einsum_eq = "vncdhw->vnc"
    else:
        ValueError("{}-dimensional ConvTranspose is not implemented.".format(N))
    return (einsum(einsum_eq, sqrt) ** 2).sum([V_axis, N_axis])
>>>>>>> a7acb19a


def unfold_by_conv_transpose(input, module):
    """Return the unfolded input using transpose convolution."""
    N, C_in = input.shape[0], input.shape[1]
    kernel_size = module.kernel_size
    kernel_size_numel = int(torch.prod(torch.Tensor(kernel_size)))

    def make_weight():
        weight = torch.zeros(1, kernel_size_numel, *kernel_size)

        for i in range(kernel_size_numel):
            extraction = torch.zeros(kernel_size_numel)
            extraction[i] = 1.0
            weight[0, i] = extraction.reshape(*kernel_size)

        repeat = [C_in, 1] + [1 for _ in kernel_size]
        weight = weight.repeat(*repeat)
        return weight.to(module.weight.device)

    def get_conv_transpose():
        functional_for_module_cls = {
            torch.nn.ConvTranspose1d: conv_transpose1d,
            torch.nn.ConvTranspose2d: conv_transpose2d,
            torch.nn.ConvTranspose3d: conv_transpose3d,
        }
        return functional_for_module_cls[module.__class__]

    conv_transpose = get_conv_transpose()
    unfold = conv_transpose(
        input,
        make_weight().to(module.weight.device),
        bias=None,
        stride=module.stride,
        padding=module.padding,
        dilation=module.dilation,
        groups=C_in,
    )

    return unfold.reshape(N, -1, kernel_size_numel)<|MERGE_RESOLUTION|>--- conflicted
+++ resolved
@@ -29,10 +29,6 @@
     input must be the unfolded input to the convolution (see unfold_func)
     and grad_output the backpropagated gradient
     """
-<<<<<<< HEAD
-=======
-
->>>>>>> a7acb19a
     out_channels = module.weight.shape[0]
     in_channels = module.weight.shape[1]
     k = module.weight.shape[2:]
@@ -51,11 +47,7 @@
     elif N == 3:
         grad_output_viewed = eingroup("v,n,c,d,h,w->v,n,c,dhw", grad_output)
     else:
-<<<<<<< HEAD
-        raise ValueError("{}-dimensional Conv. is not implemented.".format(N))
-=======
         raise ValueError("{}-dimensional ConvTranspose is not implemented.".format(N))
->>>>>>> a7acb19a
 
     AX = einsum("nkl,vnml->vnkm", (input_reshaped, grad_output_viewed))
     weight_diagonal = (AX ** 2).sum([0, 1]).transpose(0, 1)
@@ -70,14 +62,6 @@
     V_axis, N_axis = 0, 1
 
     if N == 1:
-<<<<<<< HEAD
-        bias_diagonal = (einsum("vncl->vnc", sqrt) ** 2).sum([V_axis, N_axis])
-    elif N == 2:
-        bias_diagonal = (einsum("vnchw->vnc", sqrt) ** 2).sum([V_axis, N_axis])
-    elif N == 3:
-        bias_diagonal = (einsum("vncdhw->vnc", sqrt) ** 2).sum([V_axis, N_axis])
-    return bias_diagonal
-=======
         einsum_eq = "vncl->vnc"
     elif N == 2:
         einsum_eq = "vnchw->vnc"
@@ -86,7 +70,6 @@
     else:
         ValueError("{}-dimensional ConvTranspose is not implemented.".format(N))
     return (einsum(einsum_eq, sqrt) ** 2).sum([V_axis, N_axis])
->>>>>>> a7acb19a
 
 
 def unfold_by_conv_transpose(input, module):
