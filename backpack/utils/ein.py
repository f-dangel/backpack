<<<<<<< HEAD
"""Einsum utility functions.
=======
""" Einsum utility functions. """
>>>>>>> 4d2fe68c

import torch


def eingroup(equation, operand, dim=None):
    """Use einsum-like notation for (un-)grouping dimensions.

    Dimensions that cannot be inferred can be handed in via a mapping `dim`.

    Arguments:
        equation (str): Equation specifying the (un-)grouping of axes.
        operand (torch.Tensor): The tensor that `equation` will be applied to.
        dim (dict, optional): A mapping from letters in `equation` to
            dimensions. Only required if `eingroup` cannot infer the dimension.
            For instance, consider you want to interpret a vector with 10
            elements as a 5x2 matrix. The equation `"i,j->ij"` is not
            sufficient, you need to specify `dim = {"i": 5, "j": 2}`.

    Note:
        Many operations in `backpack` require that certain axes of a tensor
        be treated identically, and will therefore be grouped into a single
        dimension. One way to do that is using `view`s or `reshape`s.
        `eingroup` helps facilitate this process. It can be used in roughly
        the same way as `einsum`, but acts only on a single tensor at
        a time (although this could be fixed with an improved syntax and
        equation analysis).

        Idea:
        * `"a,b,c->ab,c"`: group dimension `a` and `b` into a single one.
        * `"a,b,c->ba,c"` to transpose, then group `b` and `a` dimension.

    Examples:
        Different reshapes of a [2 x 2 x 2] tensor:
        >>> t = torch.Tensor([0, 1, 2, 3, 4, 5, 6, 7]).reshape(2, 2, 2)
        >>> t_flat = t.reshape(-1)
        >>> # group all dimensions
        >>> eingroup("i,j,k->ijk", t)
        torch.Tensor([0, 1, 2, 3, 4, 5, 6, 7])
        >>> # interpret as 2 x 4 matrix
        >>> eingroup("i,j,k->i,jk", t)
        torch.Tensor([[0, 1, 2, 3], [4, 5, 6, 7]])
        >>> # grouping (specifying grouping dimensions)
        >>> eingroup("ijk->i,j,k", dim={"i": 2, "j": 2, "k": 2})
        torch.Tensor([[[0, 1], [2, 3]], [[4, 5], [6, 7]]])
        >>> # grouping with additional contraction
        >>> eingroup("ijk->j,k", dim={"j": 2, "k": 2})
        torch.Tensor([[[4, 5], [8, 10]])

    Returns:
        torch.Tensor: Result of the (un-)grouping operation.

    Raises:
        KeyError: If information about a dimension in `dim` is missing
            or can be removed. # noqa: DAR402
        RuntimeError: If the groups inferred from `equation` do not match
            the number of axes of `operand` # noqa: DAR402

    """
    dim = {} if dim is None else dim
    in_shape, out_shape, einsum_eq = _eingroup_preprocess(equation, operand, dim=dim)

    operand_in = operand.reshape(in_shape)
    result = torch.einsum(einsum_eq, operand_in)
    return result.reshape(out_shape)


def _eingroup_preprocess(equation, operand, dim):
    """Process `eingroup` equation.

    Return the `reshape`s and `einsum` equations that have to
    be performed.
    """
    split, sep = "->", ","

    def groups(string):
        return string.split(sep)

    lhs, rhs = equation.split(split)
    in_groups, out_groups = groups(lhs), groups(rhs)

    dim = __eingroup_infer(in_groups, operand, dim)
    in_shape_flat, out_shape = __eingroup_shapes(in_groups, out_groups, dim)

    return in_shape_flat, out_shape, equation.replace(sep, "")


def __eingroup_shapes(in_groups, out_groups, dim):
    """Return shape the input needs to be reshaped, and the output shape."""

    def shape(groups, dim):
        return [group_dim(group, dim) for group in groups]

    def product(nums):
        assert len(nums) > 0

        result = 1
        for num in nums:
            result *= num
        return result

    def group_dim(group, dim):
        try:
            return product([dim[g] for g in group])
        except KeyError as e:
            raise KeyError("Unknown dimension for an axis {}".format(e))

    out_shape = shape(out_groups, dim)

    in_groups_flat = []
    for group in in_groups:
        for letter in group:
            in_groups_flat.append(letter)
    in_shape_flat = shape(in_groups_flat, dim)

    return in_shape_flat, out_shape


def __eingroup_infer(in_groups, operand, dim):
    """Infer the size of each axis."""
    if not len(in_groups) == len(operand.shape):
        raise RuntimeError(
            "Got {} input groups {}, but tensor has {} axes.".format(
                len(in_groups), in_groups, len(operand.shape)
            )
        )

    for group, size in zip(in_groups, operand.shape):
        if len(group) == 1:
            axis = group[0]
            if axis in dim.keys():
                raise KeyError(
                    "Can infer dimension of axis {}.".format(axis),
                    "Remove from dim = {}.".format(dim),
                )
            dim[axis] = size

    return dim<|MERGE_RESOLUTION|>--- conflicted
+++ resolved
@@ -1,8 +1,4 @@
-<<<<<<< HEAD
-"""Einsum utility functions.
-=======
 """ Einsum utility functions. """
->>>>>>> 4d2fe68c
 
 import torch
 
