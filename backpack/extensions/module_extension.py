--- conflicted
+++ resolved
@@ -1,15 +1,3 @@
-<<<<<<< HEAD
-from __future__ import annotations
-
-import warnings
-from typing import TYPE_CHECKING, Tuple
-
-from torch import Tensor
-from torch.nn import Module
-
-if TYPE_CHECKING:
-    from backpack.extensions.backprop_extension import BackpropExtension
-=======
 """Contains base class for BackPACK module extensions."""
 from __future__ import annotations
 
@@ -24,7 +12,6 @@
 
 if TYPE_CHECKING:
     from backpack import BackpropExtension
->>>>>>> c789dcbc
 
 
 class ModuleExtension:
@@ -107,13 +94,7 @@
                 or if a backpropagated quantity is expected, but there is None and the old
                 backward hook is used and the module is not a Flatten no op.
         """
-<<<<<<< HEAD
-        self.check_hyperparameters_module_extension(ext, module, g_inp, g_out)
-        inp = module.input0
-        out = module.output
-
-        bpQuantities = self.__backproped_quantities(ext, out)
-=======
+        self.check_hyperparameters_module_extension(extension, module, g_inp, g_out)
         delete_old_quantities = not self.__should_retain_backproped_quantities(module)
         bp_quantity = self.__get_backproped_quantity(
             extension, module.output, delete_old_quantities
@@ -140,7 +121,6 @@
                     "BackPACK extension expects a backpropagation quantity but it is None. "
                     f"Module: {module}, Extension: {extension}."
                 )
->>>>>>> c789dcbc
 
         for param in self.__params:
             if self.__param_exists_and_requires_grad(module, param):
@@ -239,9 +219,18 @@
         return param_exists and getattr(module, param_str).requires_grad
 
     @staticmethod
-<<<<<<< HEAD
-    def __save(value, extension, module, param):
-        setattr(getattr(module, param), extension.savefield, value)
+    def __save_value_on_parameter(
+        value: Any, extension: BackpropExtension, module: Module, param_str: str
+    ) -> None:
+        """Saves the value on the parameter of that module.
+
+        Args:
+            value: The value that should be saved.
+            extension: The current BackPACK extension.
+            module: current module
+            param_str: parameter name
+        """
+        setattr(getattr(module, param_str), extension.savefield, value)
 
     def check_hyperparameters_module_extension(
         self,
@@ -260,18 +249,4 @@
             g_inp: input gradients
             g_out: output gradients
         """
-        pass
-=======
-    def __save_value_on_parameter(
-        value: Any, extension: BackpropExtension, module: Module, param_str: str
-    ) -> None:
-        """Saves the value on the parameter of that module.
-
-        Args:
-            value: The value that should be saved.
-            extension: The current BackPACK extension.
-            module: current module
-            param_str: parameter name
-        """
-        setattr(getattr(module, param_str), extension.savefield, value)
->>>>>>> c789dcbc
+        pass