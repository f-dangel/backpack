--- conflicted
+++ resolved
@@ -1,13 +1,3 @@
-<<<<<<< HEAD
-"""Contains base class for extending torch.nn.Module."""
-from __future__ import annotations
-
-import warnings
-from typing import TYPE_CHECKING, Any, List, Tuple
-
-from torch import Tensor
-from torch.nn import Module
-=======
 """Contains base class for BackPACK module extensions."""
 from __future__ import annotations
 
@@ -19,7 +9,6 @@
 
 from backpack.utils import FULL_BACKWARD_HOOK
 from backpack.utils.module_classification import is_loss
->>>>>>> c789dcbc
 
 if TYPE_CHECKING:
     from backpack import BackpropExtension
@@ -37,34 +26,6 @@
 
     def __init__(self, params: List[str] = None):
         """Initialization.
-<<<<<<< HEAD
-
-        Args:
-            params: List of module parameters that need special treatment.
-                for each param `p` in the list, instances of the extended module `m`
-                need to have a field `m.p` and the class extending `ModuleExtension`
-                need to provide a method with the same signature as the `backprop`
-                method.
-                The result of this method will be saved in the savefield of `m.p`.
-
-        Raises:
-            NotImplementedError: if for one of the parameters, the function named
-                after the parameter does not exist
-        """
-        if params is None:
-            params = []
-
-        self.__params: List[str] = params
-
-        for param in self.__params:
-            extFunc = getattr(self, param, None)
-            if extFunc is None:
-                raise NotImplementedError
-
-    def backpropagate(
-        self,
-        ext: BackpropExtension,
-=======
 
         Args:
             params: List of module parameters that need special treatment.
@@ -91,34 +52,21 @@
     def backpropagate(
         self,
         extension: BackpropExtension,
->>>>>>> c789dcbc
         module: Module,
         g_inp: Tuple[Tensor],
         g_out: Tuple[Tensor],
         bpQuantities: Any,
     ) -> Any:
-<<<<<<< HEAD
-        """Backpropagate additional information through the graph.
-
-        Args:
-            ext: Instance of the extension currently running
-=======
         """Backpropagation of additional information through the graph.
 
         Args:
             extension: Instance of the extension currently running
->>>>>>> c789dcbc
             module: Instance of the extended module
             g_inp: Gradient of the loss w.r.t. the inputs
             g_out: Gradient of the loss w.r.t. the output
             bpQuantities: Quantities backpropagated w.r.t. the output
 
-<<<<<<< HEAD
-        # noqa: DAR202
-        Returns:
-=======
         Returns
->>>>>>> c789dcbc
             Quantities backpropagated w.r.t. the input
         """
         warn("Backpropagate has not been overwritten")
@@ -132,29 +80,6 @@
     ) -> None:
         """Apply all actions required by the extension.
 
-<<<<<<< HEAD
-    def apply(
-        self,
-        ext: BackpropExtension,
-        module: Module,
-        g_inp: Tuple[Tensor],
-        g_out: Tuple[Tensor],
-    ) -> None:
-        """Apply module extension operations.
-
-        Fetch backpropagated quantities from module output, apply backpropagation
-        rule, and attach the result to module input(s).
-
-        Args:
-            ext: extension currently running
-            module: extended module
-            g_inp: input gradients
-            g_out: output gradients
-        """
-        out: Tensor = module.output
-
-        bpQuantities = self.__backproped_quantities(ext, out)
-=======
         Fetch backpropagated quantities from module output, apply backpropagation
         rule, and store as backpropagated quantities for the module input(s).
 
@@ -195,7 +120,6 @@
                     "BackPACK extension expects a backpropagation quantity but it is None. "
                     f"Module: {module}, Extension: {extension}."
                 )
->>>>>>> c789dcbc
 
         for param in self.__params:
             if self.__param_exists_and_requires_grad(module, param):
@@ -203,8 +127,13 @@
                 extValue = extFunc(extension, module, g_inp, g_out, bp_quantity)
                 self.__save_value_on_parameter(extValue, extension, module, param)
 
-<<<<<<< HEAD
-        i = 0
+        if self.__should_backpropagate(extension, module):
+            bp_quantity = self.backpropagate(
+                extension, module, g_inp, g_out, bp_quantity
+            )
+            self.__save_backproped_quantity(extension, module.input0, bp_quantity)
+        # TODO check how to merge
+        """i = 0
         module_inputs: Tuple[Tensor] = (module.input0,)
         while True:
             i += 1
@@ -217,38 +146,79 @@
 
         # distribute backproped quantities to all inputs
         for module_inp in module_inputs:
-            self.__backprop_quantities(ext, module_inp, out, bpQuantities)
-
-    @staticmethod
-    def __backproped_quantities(ext: BackpropExtension, out: Tensor) -> Any:
+            self.__backprop_quantities(ext, module_inp, out, bpQuantities)"""
+
+    @staticmethod
+    def __should_backpropagate(extension: BackpropExtension, module: Module) -> bool:
+        """Determines whether the current extension should perform a backpropagation.
+
+        Args:
+            extension: current extension
+            module: current module
+
+        Returns:
+            whether a backpropagation should be performed
+        """
+        input_requires_grad: bool = module.input0.requires_grad
+        return input_requires_grad and extension.expects_backpropagation_quantities()
+
+    @staticmethod
+    def __should_retain_backproped_quantities(module: Module) -> bool:
+        """Whether the backpropagation quantities should be kept.
+
+        This is old code inherited and not tested.
+
+        Args:
+            module: current module
+
+        Returns:
+            whether backpropagation quantities should be kept
+        """
+        is_a_leaf = module.output.grad_fn is None
+        retain_grad_is_on = getattr(module.output, "retains_grad", False)
+        # inp_is_out = id(module.input0) == id(module.output)
+        should_retain_grad = is_a_leaf or retain_grad_is_on  # or inp_is_out
+        return should_retain_grad
+
+    @staticmethod
+    def __get_backproped_quantity(
+        extension: BackpropExtension,
+        reference_tensor: Tensor,
+        delete_old: bool,
+    ) -> Tensor or None:
         """Fetch backpropagated quantities attached to the module output.
 
-        Args:
-            ext: extension currently running
-            out: output tensor of current module
-
-        Returns:
-            saved quantity from backpropagation, retrieved as property of out
-        """
-        return getattr(out, ext.savefield, None)
-
-    @staticmethod
-    def __backprop_quantities(
-        ext: BackpropExtension, inp: Tensor, out: Tensor, bpQuantities: Any
+        The property reference_tensor.data_ptr() is used as a reference.
+
+        Args:
+            extension: current BackPACK extension
+            reference_tensor: the output Tensor of the current module
+            delete_old: whether to delete the old backpropagated quantity
+
+        Returns:
+            the backpropagation quantity
+        """
+        return extension.saved_quantities.retrieve_quantity(
+            reference_tensor.data_ptr(), delete_old
+        )
+
+    @staticmethod
+    def __save_backproped_quantity(
+        extension: BackpropExtension, reference_tensor: Tensor, bpQuantities: Any
     ) -> None:
-        """Propagate back additional information by attaching it to the module input.
-
-        When the computation graph has branches, multiple quantities will be
-        backpropagated to the same input. In this case, a rule for how this information
-        should be accumulated must be specified.
-
-        Args:
-            ext: extension currently running
-            inp: input0 of current module
-            out: output of current module
-            bpQuantities: backpropagation quantities
-        """
-        attach = bpQuantities
+        """Save additional information backpropagated for a tensor.
+
+        Args:
+            extension: current BackPACK extension
+            reference_tensor: reference tensor for which additional information
+                is backpropagated.
+            bpQuantities: backpropagation quantities that should be saved
+        """
+        extension.saved_quantities.save_quantity(
+            reference_tensor.data_ptr(), bpQuantities
+        )
+        # TODO check how to merge
+        """attach = bpQuantities
 
         # is True for branch points
         if hasattr(inp, ext.savefield):
@@ -265,133 +235,9 @@
             except RuntimeError:
                 setattr(inp, ext.savefield, attach)
         else:
-            setattr(inp, ext.savefield, attach)
-
-        ModuleExtension.__maybe_delete_received_bpQuantities(ext, inp, out)
-
-    @staticmethod
-    def __maybe_delete_received_bpQuantities(
-        ext: BackpropExtension, inp: Tensor, out: Tensor
-    ) -> None:
-        """Delete additional backprop info attached to a module output if possible.
-
-        Args:
-            ext: extension currently running
-            inp: input0 of current module
-            out: output of current module
-        """
-        is_a_leaf = out.grad_fn is None
-        retain_grad_is_on = getattr(out, "retains_grad", False)
-        inp_is_out = id(inp) == id(out)
-
-        should_retain_grad = is_a_leaf or retain_grad_is_on or inp_is_out
-=======
-        if self.__should_backpropagate(extension, module):
-            bp_quantity = self.backpropagate(
-                extension, module, g_inp, g_out, bp_quantity
-            )
-            self.__save_backproped_quantity(extension, module.input0, bp_quantity)
-
-    @staticmethod
-    def __should_backpropagate(extension: BackpropExtension, module: Module) -> bool:
-        """Determines whether the current extension should perform a backpropagation.
-
-        Args:
-            extension: current extension
-            module: current module
-
-        Returns:
-            whether a backpropagation should be performed
-        """
-        input_requires_grad: bool = module.input0.requires_grad
-        return input_requires_grad and extension.expects_backpropagation_quantities()
-
-    @staticmethod
-    def __should_retain_backproped_quantities(module: Module) -> bool:
-        """Whether the backpropagation quantities should be kept.
-
-        This is old code inherited and not tested.
-
-        Args:
-            module: current module
-
-        Returns:
-            whether backpropagation quantities should be kept
-        """
-        is_a_leaf = module.output.grad_fn is None
-        retain_grad_is_on = getattr(module.output, "retains_grad", False)
-        # inp_is_out = id(module.input0) == id(module.output)
-        should_retain_grad = is_a_leaf or retain_grad_is_on  # or inp_is_out
-        return should_retain_grad
-
-    @staticmethod
-    def __get_backproped_quantity(
-        extension: BackpropExtension,
-        reference_tensor: Tensor,
-        delete_old: bool,
-    ) -> Tensor or None:
-        """Fetch backpropagated quantities attached to the module output.
-
-        The property reference_tensor.data_ptr() is used as a reference.
-
-        Args:
-            extension: current BackPACK extension
-            reference_tensor: the output Tensor of the current module
-            delete_old: whether to delete the old backpropagated quantity
-
-        Returns:
-            the backpropagation quantity
-        """
-        return extension.saved_quantities.retrieve_quantity(
-            reference_tensor.data_ptr(), delete_old
-        )
->>>>>>> c789dcbc
-
-    @staticmethod
-    def __save_backproped_quantity(
-        extension: BackpropExtension, reference_tensor: Tensor, bpQuantities: Any
-    ) -> None:
-        """Save additional information backpropagated for a tensor.
-
-        Args:
-            extension: current BackPACK extension
-            reference_tensor: reference tensor for which additional information
-                is backpropagated.
-            bpQuantities: backpropagation quantities that should be saved
-        """
-        extension.saved_quantities.save_quantity(
-            reference_tensor.data_ptr(), bpQuantities
-        )
-
-    @staticmethod
-<<<<<<< HEAD
-    def __param_exists_and_requires_grad(module: Module, param: str) -> bool:
-        """Determines whether parameter exists and requires gradient.
-
-        Args:
-            module: module
-            param: parameter name
-
-        Returns:
-            whether param exists and requires grad
-        """
-        param_exists = getattr(module, param) is not None
-        return param_exists and getattr(module, param).requires_grad
-
-    @staticmethod
-    def __save(
-        value: Any, extension: BackpropExtension, module: Module, param: str
-    ) -> None:
-        """Save some value on the parameter of the module.
-
-        Args:
-            value: The value to be saved
-            extension: The current extension, determines save_field name
-            module: the module which has the parameter
-            param: parameter name, on this param the value is saved
-        """
-        setattr(getattr(module, param), extension.savefield, value)
-=======
+            setattr(inp, ext.savefield, attach)"""
+
+    @staticmethod
     def __param_exists_and_requires_grad(module: Module, param_str: str) -> bool:
         """Whether the module has the parameter and it requires gradient.
 
@@ -417,5 +263,4 @@
             module: current module
             param_str: parameter name
         """
-        setattr(getattr(module, param_str), extension.savefield, value)
->>>>>>> c789dcbc
+        setattr(getattr(module, param_str), extension.savefield, value)