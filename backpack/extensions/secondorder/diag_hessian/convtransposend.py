--- conflicted
+++ resolved
@@ -12,18 +12,11 @@
         h_diag = torch.zeros_like(module.bias)
 
         for h_sqrt, sign in zip(sqrt_h_outs, sqrt_h_outs_signs):
-<<<<<<< HEAD
-            h_diag_curr = convUtils.extract_bias_diagonal(
-                module, h_sqrt, self.N, sum_batch=True
-            )
-            h_diag.add_(sign * h_diag_curr)
-=======
             h_diag.add_(
                 convUtils.extract_bias_diagonal(module, h_sqrt, sum_batch=True),
                 alpha=sign,
             )
 
->>>>>>> a8ef0bd2
         return h_diag
 
     def weight(self, ext, module, g_inp, g_out, backproped):
@@ -33,42 +26,19 @@
         h_diag = torch.zeros_like(module.weight)
 
         for h_sqrt, sign in zip(sqrt_h_outs, sqrt_h_outs_signs):
-<<<<<<< HEAD
-            h_diag_curr = convUtils.extract_weight_diagonal(
-                module, X, h_sqrt, self.N, sum_batch=True
-            )
-            h_diag.add_(sign * h_diag_curr)
-=======
             h_diag.add_(
                 convUtils.extract_weight_diagonal(module, X, h_sqrt, sum_batch=True),
                 alpha=sign,
             )
 
->>>>>>> a8ef0bd2
         return h_diag
 
 
 class BatchDiagHConvTransposeND(DiagHBaseModule):
-<<<<<<< HEAD
-    def __init__(self, derivatives, N, params=None):
-        super().__init__(derivatives=derivatives, params=["bias", "weight"])
-        self.N = N
-
-=======
->>>>>>> a8ef0bd2
     def bias(self, ext, module, g_inp, g_out, backproped):
         N = module.input0.shape[0]
         sqrt_h_outs = backproped["matrices"]
         sqrt_h_outs_signs = backproped["signs"]
-<<<<<<< HEAD
-        h_diag = torch.zeros(N, *module.bias.shape)
-
-        for h_sqrt, sign in zip(sqrt_h_outs, sqrt_h_outs_signs):
-            h_diag_curr = convUtils.extract_bias_diagonal(
-                module, h_sqrt, self.N, sum_batch=False
-            )
-            h_diag.add_(sign * h_diag_curr)
-=======
         h_diag = torch.zeros(
             N, *module.bias.shape, device=module.bias.device, dtype=module.bias.dtype
         )
@@ -79,7 +49,6 @@
                 alpha=sign,
             )
 
->>>>>>> a8ef0bd2
         return h_diag
 
     def weight(self, ext, module, g_inp, g_out, backproped):
@@ -87,15 +56,6 @@
         sqrt_h_outs = backproped["matrices"]
         sqrt_h_outs_signs = backproped["signs"]
         X = convUtils.unfold_by_conv_transpose(module.input0, module)
-<<<<<<< HEAD
-        h_diag = torch.zeros(N, *module.weight.shape)
-
-        for h_sqrt, sign in zip(sqrt_h_outs, sqrt_h_outs_signs):
-            h_diag_curr = convUtils.extract_weight_diagonal(
-                module, X, h_sqrt, self.N, sum_batch=False
-            )
-            h_diag.add_(sign * h_diag_curr)
-=======
         h_diag = torch.zeros(
             N,
             *module.weight.shape,
@@ -109,5 +69,4 @@
                 alpha=sign,
             )
 
->>>>>>> a8ef0bd2
         return h_diag