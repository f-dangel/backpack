from backpack.core.derivatives.conv_transpose1d import ConvTranspose1DDerivatives
from backpack.extensions.secondorder.diag_hessian.convtransposend import (
    BatchDiagHConvTransposeND,
    DiagHConvTransposeND,
)


class DiagHConvTranspose1d(DiagHConvTransposeND):
    def __init__(self):
        super().__init__(
<<<<<<< HEAD
            derivatives=ConvTranspose1DDerivatives(),
            N=1,
            params=["bias", "weight"],
=======
            derivatives=ConvTranspose1DDerivatives(), params=["bias", "weight"]
>>>>>>> a8ef0bd2
        )


class BatchDiagHConvTranspose1d(BatchDiagHConvTransposeND):
    def __init__(self):
        super().__init__(
<<<<<<< HEAD
            derivatives=ConvTranspose1DDerivatives(),
            N=1,
            params=["bias", "weight"],
=======
            derivatives=ConvTranspose1DDerivatives(), params=["bias", "weight"]
>>>>>>> a8ef0bd2
        )<|MERGE_RESOLUTION|>--- conflicted
+++ resolved
@@ -8,24 +8,21 @@
 class DiagHConvTranspose1d(DiagHConvTransposeND):
     def __init__(self):
         super().__init__(
-<<<<<<< HEAD
-            derivatives=ConvTranspose1DDerivatives(),
-            N=1,
-            params=["bias", "weight"],
-=======
             derivatives=ConvTranspose1DDerivatives(), params=["bias", "weight"]
->>>>>>> a8ef0bd2
         )
 
 
 class BatchDiagHConvTranspose1d(BatchDiagHConvTransposeND):
     def __init__(self):
         super().__init__(
-<<<<<<< HEAD
+            derivatives=ConvTranspose1DDerivatives(), params=["bias", "weight"]
+        )
+
+
+class BatchDiagHConvTranspose1d(BatchDiagHConvTransposeND):
+    def __init__(self):
+        super().__init__(
             derivatives=ConvTranspose1DDerivatives(),
             N=1,
             params=["bias", "weight"],
-=======
-            derivatives=ConvTranspose1DDerivatives(), params=["bias", "weight"]
->>>>>>> a8ef0bd2
         )