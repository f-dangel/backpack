--- conflicted
+++ resolved
@@ -15,16 +15,11 @@
         h_diag = torch.zeros_like(module.bias)
 
         for h_sqrt, sign in zip(sqrt_h_outs, sqrt_h_outs_signs):
-<<<<<<< HEAD
-            h_diag_curr = LinUtils.extract_bias_diagonal(module, h_sqrt, sum_batch=True)
-            h_diag.add_(sign * h_diag_curr)
-=======
             h_diag.add_(
                 LinUtils.extract_bias_diagonal(module, h_sqrt, sum_batch=True),
                 alpha=sign,
             )
 
->>>>>>> a8ef0bd2
         return h_diag
 
     def weight(self, ext, module, g_inp, g_out, backproped):
@@ -33,18 +28,11 @@
         h_diag = torch.zeros_like(module.weight)
 
         for h_sqrt, sign in zip(sqrt_h_outs, sqrt_h_outs_signs):
-<<<<<<< HEAD
-            h_diag_curr = LinUtils.extract_weight_diagonal(
-                module, h_sqrt, sum_batch=True
-            )
-            h_diag.add_(sign * h_diag_curr)
-=======
             h_diag.add_(
                 LinUtils.extract_weight_diagonal(module, h_sqrt, sum_batch=True),
                 alpha=sign,
             )
 
->>>>>>> a8ef0bd2
         return h_diag
 
 
@@ -56,15 +44,6 @@
         N = module.input0.shape[0]
         sqrt_h_outs = backproped["matrices"]
         sqrt_h_outs_signs = backproped["signs"]
-<<<<<<< HEAD
-        h_diag = torch.zeros(N, *module.bias.shape)
-
-        for h_sqrt, sign in zip(sqrt_h_outs, sqrt_h_outs_signs):
-            h_diag_curr = LinUtils.extract_bias_diagonal(
-                module, h_sqrt, sum_batch=False
-            )
-            h_diag.add_(sign * h_diag_curr)
-=======
         h_diag = torch.zeros(
             N, *module.bias.shape, device=module.bias.device, dtype=module.bias.dtype
         )
@@ -75,22 +54,12 @@
                 alpha=sign,
             )
 
->>>>>>> a8ef0bd2
         return h_diag
 
     def weight(self, ext, module, g_inp, g_out, backproped):
         N = module.input0.shape[0]
         sqrt_h_outs = backproped["matrices"]
         sqrt_h_outs_signs = backproped["signs"]
-<<<<<<< HEAD
-        h_diag = torch.zeros(N, *module.weight.shape)
-
-        for h_sqrt, sign in zip(sqrt_h_outs, sqrt_h_outs_signs):
-            h_diag_curr = LinUtils.extract_weight_diagonal(
-                module, h_sqrt, sum_batch=False
-            )
-            h_diag.add_(sign * h_diag_curr)
-=======
         h_diag = torch.zeros(
             N,
             *module.weight.shape,
@@ -103,5 +72,5 @@
                 LinUtils.extract_weight_diagonal(module, h_sqrt, sum_batch=False),
                 alpha=sign,
             )
->>>>>>> a8ef0bd2
+
         return h_diag