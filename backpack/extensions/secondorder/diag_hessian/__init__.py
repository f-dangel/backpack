--- conflicted
+++ resolved
@@ -65,11 +65,8 @@
                 Linear: linear.DiagHLinear(),
                 MaxPool1d: pooling.DiagHMaxPool1d(),
                 MaxPool2d: pooling.DiagHMaxPool2d(),
-<<<<<<< HEAD
                 AvgPool1d: pooling.DiagHAvgPool1d(),
-=======
                 MaxPool3d: pooling.DiagHMaxPool3d(),
->>>>>>> 0994d815
                 AvgPool2d: pooling.DiagHAvgPool2d(),
                 AvgPool3d: pooling.DiagHAvgPool3d(),
                 ZeroPad2d: padding.DiagHZeroPad2d(),
