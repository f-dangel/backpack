--- conflicted
+++ resolved
@@ -18,22 +18,5 @@
     """Module extension for the per-sample Hessian diagonal of ``torch.nn.Conv2d``."""
 
     def __init__(self):
-<<<<<<< HEAD
-        super().__init__(
-            derivatives=Conv2DDerivatives(),
-            N=2,
-            params=["bias", "weight"],
-        )
-
-
-class BatchDiagHConv2d(BatchDiagHConvND):
-    def __init__(self):
-        super().__init__(
-            derivatives=Conv2DDerivatives(),
-            N=2,
-            params=["bias", "weight"],
-        )
-=======
         """Store parameter names and derivatives object."""
-        super().__init__(derivatives=Conv2DDerivatives(), params=["bias", "weight"])
->>>>>>> a8ef0bd2
+        super().__init__(derivatives=Conv2DDerivatives(), params=["bias", "weight"])