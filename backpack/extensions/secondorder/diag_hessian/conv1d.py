--- conflicted
+++ resolved
@@ -18,22 +18,5 @@
     """Module extension for the per-sample Hessian diagonal of ``torch.nn.Conv1d``."""
 
     def __init__(self):
-<<<<<<< HEAD
-        super().__init__(
-            derivatives=Conv1DDerivatives(),
-            N=1,
-            params=["bias", "weight"],
-        )
-
-
-class BatchDiagHConv1d(BatchDiagHConvND):
-    def __init__(self):
-        super().__init__(
-            derivatives=Conv1DDerivatives(),
-            N=1,
-            params=["bias", "weight"],
-        )
-=======
         """Store parameter names and derivatives object."""
-        super().__init__(derivatives=Conv1DDerivatives(), params=["bias", "weight"])
->>>>>>> a8ef0bd2
+        super().__init__(derivatives=Conv1DDerivatives(), params=["bias", "weight"])