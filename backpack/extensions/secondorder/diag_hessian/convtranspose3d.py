from backpack.core.derivatives.conv_transpose3d import ConvTranspose3DDerivatives
from backpack.extensions.secondorder.diag_hessian.convtransposend import (
    BatchDiagHConvTransposeND,
    DiagHConvTransposeND,
)


class DiagHConvTranspose3d(DiagHConvTransposeND):
    def __init__(self):
        super().__init__(
<<<<<<< HEAD
            derivatives=ConvTranspose3DDerivatives(),
            N=3,
            params=["bias", "weight"],
=======
            derivatives=ConvTranspose3DDerivatives(), params=["bias", "weight"]
>>>>>>> a8ef0bd2
        )


class BatchDiagHConvTranspose3d(BatchDiagHConvTransposeND):
    def __init__(self):
        super().__init__(
<<<<<<< HEAD
            derivatives=ConvTranspose3DDerivatives(),
            N=3,
            params=["bias", "weight"],
=======
            derivatives=ConvTranspose3DDerivatives(), params=["bias", "weight"]
>>>>>>> a8ef0bd2
        )<|MERGE_RESOLUTION|>--- conflicted
+++ resolved
@@ -8,24 +8,21 @@
 class DiagHConvTranspose3d(DiagHConvTransposeND):
     def __init__(self):
         super().__init__(
-<<<<<<< HEAD
-            derivatives=ConvTranspose3DDerivatives(),
-            N=3,
-            params=["bias", "weight"],
-=======
             derivatives=ConvTranspose3DDerivatives(), params=["bias", "weight"]
->>>>>>> a8ef0bd2
         )
 
 
 class BatchDiagHConvTranspose3d(BatchDiagHConvTransposeND):
     def __init__(self):
         super().__init__(
-<<<<<<< HEAD
+            derivatives=ConvTranspose3DDerivatives(), params=["bias", "weight"]
+        )
+
+
+class BatchDiagHConvTranspose3d(BatchDiagHConvTransposeND):
+    def __init__(self):
+        super().__init__(
             derivatives=ConvTranspose3DDerivatives(),
             N=3,
             params=["bias", "weight"],
-=======
-            derivatives=ConvTranspose3DDerivatives(), params=["bias", "weight"]
->>>>>>> a8ef0bd2
         )