--- conflicted
+++ resolved
@@ -31,11 +31,8 @@
     ZeroPad2d,
 )
 
-<<<<<<< HEAD
 from backpack.custom_module.pad import Pad
-=======
 from backpack.custom_module.slicing import Slicing
->>>>>>> fc9a97ef
 from backpack.extensions.secondorder.base import SecondOrderBackpropExtension
 from backpack.extensions.secondorder.hbp import LossHessianStrategy
 from backpack.extensions.secondorder.sqrt_ggn import (
@@ -102,11 +99,8 @@
                 ELU: activations.SqrtGGNELU(),
                 SELU: activations.SqrtGGNSELU(),
                 Embedding: embedding.SqrtGGNEmbedding(),
-<<<<<<< HEAD
                 Pad: pad.SqrtGGNPad(),
-=======
                 Slicing: slicing.SqrtGGNSlicing(),
->>>>>>> fc9a97ef
             },
             subsampling=subsampling,
         )
