"""Defines base class and extensions for computing the GGN/Fisher matrix square root."""

from typing import List, Union

from torch.nn import (
    ELU,
    SELU,
    AvgPool1d,
    AvgPool2d,
    AvgPool3d,
    BatchNorm1d,
    BatchNorm2d,
    BatchNorm3d,
    Conv1d,
    Conv2d,
    Conv3d,
    ConvTranspose1d,
    ConvTranspose2d,
    ConvTranspose3d,
    CrossEntropyLoss,
    Dropout,
    Embedding,
    Flatten,
    LeakyReLU,
    Linear,
    LogSigmoid,
    MaxPool1d,
    MaxPool2d,
    MaxPool3d,
    MSELoss,
    ReLU,
    Sigmoid,
    Tanh,
    ZeroPad2d,
)

from backpack.custom_module.pad import Pad
from backpack.custom_module.slicing import Slicing
from backpack.extensions.secondorder.base import SecondOrderBackpropExtension
from backpack.extensions.secondorder.hbp import LossHessianStrategy
from backpack.extensions.secondorder.sqrt_ggn import (
    activations,
    batchnorm_nd,
    convnd,
    convtransposend,
    dropout,
    embedding,
    flatten,
    linear,
    losses,
    pad,
    padding,
    pooling,
    slicing,
)


class SqrtGGN(SecondOrderBackpropExtension):
    """Base class for extensions that compute the GGN/Fisher matrix square root."""

    def __init__(
        self,
        loss_hessian_strategy: str,
        savefield: str,
        subsampling: Union[List[int], None],
    ):
        """Store approximation for backpropagated object and where to save the result.

        Args:
            loss_hessian_strategy: Which approximation is used for the backpropagated
                loss Hessian. Must be ``'exact'`` or ``'sampling'``.
            savefield: Attribute under which the quantity is saved in a parameter.
            subsampling: Indices of active samples. ``None`` uses the full mini-batch.
        """
        self.loss_hessian_strategy = loss_hessian_strategy
        super().__init__(
            savefield=savefield,
            fail_mode="ERROR",
            module_exts={
                MSELoss: losses.SqrtGGNMSELoss(),
                CrossEntropyLoss: losses.SqrtGGNCrossEntropyLoss(),
                Linear: linear.SqrtGGNLinear(),
                MaxPool1d: pooling.SqrtGGNMaxPool1d(),
                MaxPool2d: pooling.SqrtGGNMaxPool2d(),
                AvgPool1d: pooling.SqrtGGNAvgPool1d(),
                MaxPool3d: pooling.SqrtGGNMaxPool3d(),
                AvgPool2d: pooling.SqrtGGNAvgPool2d(),
                AvgPool3d: pooling.SqrtGGNAvgPool3d(),
                ZeroPad2d: padding.SqrtGGNZeroPad2d(),
                Conv1d: convnd.SqrtGGNConv1d(),
                Conv2d: convnd.SqrtGGNConv2d(),
                Conv3d: convnd.SqrtGGNConv3d(),
                ConvTranspose1d: convtransposend.SqrtGGNConvTranspose1d(),
                ConvTranspose2d: convtransposend.SqrtGGNConvTranspose2d(),
                ConvTranspose3d: convtransposend.SqrtGGNConvTranspose3d(),
                Dropout: dropout.SqrtGGNDropout(),
                Flatten: flatten.SqrtGGNFlatten(),
                ReLU: activations.SqrtGGNReLU(),
                Sigmoid: activations.SqrtGGNSigmoid(),
                Tanh: activations.SqrtGGNTanh(),
                LeakyReLU: activations.SqrtGGNLeakyReLU(),
                LogSigmoid: activations.SqrtGGNLogSigmoid(),
                ELU: activations.SqrtGGNELU(),
                SELU: activations.SqrtGGNSELU(),
                Embedding: embedding.SqrtGGNEmbedding(),
<<<<<<< HEAD
                BatchNorm1d: batchnorm_nd.SqrtGGNBatchNormNd(),
                BatchNorm2d: batchnorm_nd.SqrtGGNBatchNormNd(),
                BatchNorm3d: batchnorm_nd.SqrtGGNBatchNormNd(),
=======
                Pad: pad.SqrtGGNPad(),
                Slicing: slicing.SqrtGGNSlicing(),
>>>>>>> 175db2ab
            },
            subsampling=subsampling,
        )

    def get_loss_hessian_strategy(self) -> str:
        """Return the strategy used to represent the backpropagated loss Hessian.

        Returns:
            Loss Hessian strategy.
        """
        return self.loss_hessian_strategy


class SqrtGGNExact(SqrtGGN):
    """Exact matrix square root of the generalized Gauss-Newton/Fisher.

    Uses the exact Hessian of the loss w.r.t. the model output.

    Stores the output in :code:`sqrt_ggn_exact`, has shape ``[C, N, param.shape]``,
    where ``C`` is the model output dimension (number of classes for classification
    problems) and ``N`` is the batch size. If sub-sampling is enabled, ``N`` is
    replaced by the number of active samples, ``len(subsampling)``.

    For a faster but less precise alternative, see
    :py:meth:`backpack.extensions.SqrtGGNMC`.

    .. note::

        (Relation to the GGN/Fisher) For each parameter, ``param.sqrt_ggn_exact``
        can be viewed as a ``[C * N, param.numel()]`` matrix. Concatenating this
        matrix over all parameters results in a matrix ``Vᵀ``, which
        is the GGN/Fisher's matrix square root, i.e. ``G = V Vᵀ``.
    """

    def __init__(self, subsampling: List[int] = None):
        """Use exact loss Hessian, store results under ``sqrt_ggn_exact``.

        Args:
            subsampling: Indices of active samples. Defaults to ``None`` (use all
                samples in the mini-batch).
        """
        super().__init__(LossHessianStrategy.EXACT, "sqrt_ggn_exact", subsampling)


class SqrtGGNMC(SqrtGGN):
    """Approximate matrix square root of the generalized Gauss-Newton/Fisher.

    Uses a Monte-Carlo (MC) approximation of the Hessian of the loss w.r.t. the model
    output.

    Stores the output in :code:`sqrt_ggn_mc`, has shape ``[M, N, param.shape]``,
    where ``M`` is the number of Monte-Carlo samples and ``N`` is the batch size.
    If sub-sampling is enabled, ``N`` is replaced by the number of active samples,
    ``len(subsampling)``.

    For a more precise but slower alternative, see
    :py:meth:`backpack.extensions.SqrtGGNExact`.

    .. note::

        (Relation to the GGN/Fisher) For each parameter, ``param.sqrt_ggn_mc``
        can be viewed as a ``[M * N, param.numel()]`` matrix. Concatenating this
        matrix over all parameters results in a matrix ``Vᵀ``, which
        is the approximate GGN/Fisher's matrix square root, i.e. ``G ≈ V Vᵀ``.
    """

    def __init__(self, mc_samples: int = 1, subsampling: List[int] = None):
        """Approximate loss Hessian via MC and set savefield to ``sqrt_ggn_mc``.

        Args:
            mc_samples: Number of Monte-Carlo samples. Default: ``1``.
            subsampling: Indices of active samples. Defaults to ``None`` (use all
                samples in the mini-batch).
        """
        self._mc_samples = mc_samples
        super().__init__(LossHessianStrategy.SAMPLING, "sqrt_ggn_mc", subsampling)

    def get_num_mc_samples(self) -> int:
        """Return the number of MC samples used to approximate the loss Hessian.

        Returns:
            Number of Monte-Carlo samples.
        """
        return self._mc_samples<|MERGE_RESOLUTION|>--- conflicted
+++ resolved
@@ -103,14 +103,11 @@
                 ELU: activations.SqrtGGNELU(),
                 SELU: activations.SqrtGGNSELU(),
                 Embedding: embedding.SqrtGGNEmbedding(),
-<<<<<<< HEAD
                 BatchNorm1d: batchnorm_nd.SqrtGGNBatchNormNd(),
                 BatchNorm2d: batchnorm_nd.SqrtGGNBatchNormNd(),
                 BatchNorm3d: batchnorm_nd.SqrtGGNBatchNormNd(),
-=======
                 Pad: pad.SqrtGGNPad(),
                 Slicing: slicing.SqrtGGNSlicing(),
->>>>>>> 175db2ab
             },
             subsampling=subsampling,
         )
