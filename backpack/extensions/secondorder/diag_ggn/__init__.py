from torch.nn import (
    ELU,
    SELU,
    AvgPool1d,
    AvgPool2d,
    AvgPool3d,
    Conv1d,
    Conv2d,
    Conv3d,
    ConvTranspose1d,
    ConvTranspose2d,
    ConvTranspose3d,
    CrossEntropyLoss,
    Dropout,
    Flatten,
    LeakyReLU,
    Linear,
    LogSigmoid,
    MaxPool1d,
    MaxPool2d,
    MaxPool3d,
    MSELoss,
    ReLU,
    Sigmoid,
    Tanh,
    ZeroPad2d,
)

from backpack.extensions.backprop_extension import BackpropExtension
from backpack.extensions.secondorder.hbp import LossHessianStrategy

from . import (
    activations,
    conv1d,
    conv2d,
    conv3d,
    convtranspose1d,
    convtranspose2d,
    convtranspose3d,
    dropout,
    flatten,
    linear,
    losses,
    padding,
    pooling,
)


class DiagGGN(BackpropExtension):
    """Base class for diagonal generalized Gauss-Newton/Fisher matrix."""

    VALID_LOSS_HESSIAN_STRATEGIES = [
        LossHessianStrategy.EXACT,
        LossHessianStrategy.SAMPLING,
    ]

    def __init__(self, loss_hessian_strategy, savefield):
        if loss_hessian_strategy not in self.VALID_LOSS_HESSIAN_STRATEGIES:
            raise ValueError(
                "Unknown hessian strategy: {}".format(loss_hessian_strategy)
                + "Valid strategies: [{}]".format(self.VALID_LOSS_HESSIAN_STRATEGIES)
            )

        self.loss_hessian_strategy = loss_hessian_strategy
        super().__init__(
            savefield=savefield,
            fail_mode="ERROR",
            module_exts={
                MSELoss: losses.DiagGGNMSELoss(),
                CrossEntropyLoss: losses.DiagGGNCrossEntropyLoss(),
                Linear: linear.DiagGGNLinear(),
                MaxPool1d: pooling.DiagGGNMaxPool1d(),
                MaxPool2d: pooling.DiagGGNMaxPool2d(),
                AvgPool1d: pooling.DiagGGNAvgPool1d(),
                MaxPool3d: pooling.DiagGGNMaxPool3d(),
                AvgPool2d: pooling.DiagGGNAvgPool2d(),
                AvgPool3d: pooling.DiagGGNAvgPool3d(),
                ZeroPad2d: padding.DiagGGNZeroPad2d(),
                Conv1d: conv1d.DiagGGNConv1d(),
                Conv2d: conv2d.DiagGGNConv2d(),
                Conv3d: conv3d.DiagGGNConv3d(),
                ConvTranspose1d: convtranspose1d.DiagGGNConvTranspose1d(),
                ConvTranspose2d: convtranspose2d.DiagGGNConvTranspose2d(),
                ConvTranspose3d: convtranspose3d.DiagGGNConvTranspose3d(),
                Dropout: dropout.DiagGGNDropout(),
                Flatten: flatten.DiagGGNFlatten(),
                ReLU: activations.DiagGGNReLU(),
                Sigmoid: activations.DiagGGNSigmoid(),
                Tanh: activations.DiagGGNTanh(),
                LeakyReLU: activations.DiagGGNLeakyReLU(),
                LogSigmoid: activations.DiagGGNLogSigmoid(),
                ELU: activations.DiagGGNELU(),
                SELU: activations.DiagGGNSELU(),
            },
        )


class DiagGGNExact(DiagGGN):
    """
    Diagonal of the Generalized Gauss-Newton/Fisher.
    Uses the exact Hessian of the loss w.r.t. the model output.

    Stores the output in :code:`diag_ggn_exact`,
    has the same dimensions as the gradient.

    For a faster but less precise alternative,
    see :py:meth:`backpack.extensions.DiagGGNMC`.

    """

    def __init__(self):
        super().__init__(LossHessianStrategy.EXACT, "diag_ggn_exact")


class DiagGGNMC(DiagGGN):
    """
    Diagonal of the Generalized Gauss-Newton/Fisher.
    Uses a Monte-Carlo approximation of
    the Hessian of the loss w.r.t. the model output.

    Stores the output in :code:`diag_ggn_mc`,
    has the same dimensions as the gradient.

    For a more precise but slower alternative,
    see :py:meth:`backpack.extensions.DiagGGNExact`.

    """

    def __init__(self, mc_samples=1):
        self._mc_samples = mc_samples
        super().__init__(LossHessianStrategy.SAMPLING, "diag_ggn_mc")

    def get_num_mc_samples(self):
        return self._mc_samples


class BatchDiagGGN(BackpropExtension):
<<<<<<< HEAD
=======
    """Base class for batched diagonal generalized Gauss-Newton/Fisher matrix."""

>>>>>>> 6e2f6ace
    VALID_LOSS_HESSIAN_STRATEGIES = [
        LossHessianStrategy.EXACT,
        LossHessianStrategy.SAMPLING,
    ]

    def __init__(self, loss_hessian_strategy, savefield):
<<<<<<< HEAD
=======
        if loss_hessian_strategy not in self.VALID_LOSS_HESSIAN_STRATEGIES:
            raise ValueError(
                "Unknown hessian strategy: {}".format(loss_hessian_strategy)
                + "Valid strategies: [{}]".format(self.VALID_LOSS_HESSIAN_STRATEGIES)
            )

>>>>>>> 6e2f6ace
        self.loss_hessian_strategy = loss_hessian_strategy
        super().__init__(
            savefield=savefield,
            module_exts={
                MSELoss: losses.DiagGGNMSELoss(),
                CrossEntropyLoss: losses.DiagGGNCrossEntropyLoss(),
                Linear: linear.BatchDiagGGNLinear(),
                MaxPool1d: pooling.DiagGGNMaxPool1d(),
                MaxPool2d: pooling.DiagGGNMaxPool2d(),
                AvgPool1d: pooling.DiagGGNAvgPool1d(),
                MaxPool3d: pooling.DiagGGNMaxPool3d(),
                AvgPool2d: pooling.DiagGGNAvgPool2d(),
                AvgPool3d: pooling.DiagGGNAvgPool3d(),
                ZeroPad2d: padding.DiagGGNZeroPad2d(),
                Conv1d: conv1d.BatchDiagGGNConv1d(),
                Conv2d: conv2d.BatchDiagGGNConv2d(),
                Conv3d: conv3d.BatchDiagGGNConv3d(),
                ConvTranspose1d: convtranspose1d.BatchDiagGGNConvTranspose1d(),
                ConvTranspose2d: convtranspose2d.BatchDiagGGNConvTranspose2d(),
                ConvTranspose3d: convtranspose3d.BatchDiagGGNConvTranspose3d(),
                Dropout: dropout.DiagGGNDropout(),
                Flatten: flatten.DiagGGNFlatten(),
                ReLU: activations.DiagGGNReLU(),
                Sigmoid: activations.DiagGGNSigmoid(),
                Tanh: activations.DiagGGNTanh(),
                LeakyReLU: activations.DiagGGNLeakyReLU(),
                LogSigmoid: activations.DiagGGNLogSigmoid(),
                ELU: activations.DiagGGNELU(),
                SELU: activations.DiagGGNSELU(),
            },
        )


class BatchDiagGGNExact(BatchDiagGGN):
    """
    Individual diagonal of the Generalized Gauss-Newton/Fisher.
    Uses the exact Hessian of the loss w.r.t. the model output.

    Stores the output in ``diag_ggn_exact_batch`` as a ``[N x ...]`` tensor,
    where ``N`` is the batch size and ``...`` is the shape of the gradient.
    """

    def __init__(self):
        super().__init__(
            loss_hessian_strategy=LossHessianStrategy.EXACT,
            savefield="diag_ggn_exact_batch",
<<<<<<< HEAD
        )


class BatchDiagGGNMC(BatchDiagGGN):
    """
    Diagonal of the Generalized Gauss-Newton/Fisher.
    Uses a Monte-Carlo approximation of
    the Hessian of the loss w.r.t. the model output.

    Stores the output in :code:`diag_ggn_mc_batch` as a ``[N x ...]`` tensor,
    where ``N`` batch size and ``...`` is the shape of the gradient.

    For a more precise but slower alternative,
    see :py:meth:`backpack.extensions.BatchDiagGGNExact`.

    """

    def __init__(self, mc_samples=1):
        self._mc_samples = mc_samples
        super().__init__(
            loss_hessian_strategy=LossHessianStrategy.SAMPLING,
            savefield="diag_ggn_mc_batch",
        )

    def get_num_mc_samples(self):
        return self._mc_samples
=======
        )
>>>>>>> 6e2f6ace
<|MERGE_RESOLUTION|>--- conflicted
+++ resolved
@@ -135,26 +135,20 @@
 
 
 class BatchDiagGGN(BackpropExtension):
-<<<<<<< HEAD
-=======
     """Base class for batched diagonal generalized Gauss-Newton/Fisher matrix."""
 
->>>>>>> 6e2f6ace
     VALID_LOSS_HESSIAN_STRATEGIES = [
         LossHessianStrategy.EXACT,
         LossHessianStrategy.SAMPLING,
     ]
 
     def __init__(self, loss_hessian_strategy, savefield):
-<<<<<<< HEAD
-=======
         if loss_hessian_strategy not in self.VALID_LOSS_HESSIAN_STRATEGIES:
             raise ValueError(
                 "Unknown hessian strategy: {}".format(loss_hessian_strategy)
                 + "Valid strategies: [{}]".format(self.VALID_LOSS_HESSIAN_STRATEGIES)
             )
 
->>>>>>> 6e2f6ace
         self.loss_hessian_strategy = loss_hessian_strategy
         super().__init__(
             savefield=savefield,
@@ -201,7 +195,6 @@
         super().__init__(
             loss_hessian_strategy=LossHessianStrategy.EXACT,
             savefield="diag_ggn_exact_batch",
-<<<<<<< HEAD
         )
 
 
@@ -227,7 +220,4 @@
         )
 
     def get_num_mc_samples(self):
-        return self._mc_samples
-=======
-        )
->>>>>>> 6e2f6ace
+        return self._mc_samples