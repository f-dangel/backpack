"""Module contains definitions of DiagGGN extensions.

Contains:
DiagGGN(BackpropExtension)
DiagGGNExact(DiagGGN)
DiagGGNMC(DiagGGN)
BatchDiagGGN(BackpropExtension)
BatchDiagGGNExact(BatchDiagGGN)
BatchDiagGGNMC(BatchDiagGGN)
"""
from torch import Tensor
from torch.nn import (
    ELU,
    LSTM,
    RNN,
    SELU,
    AdaptiveAvgPool1d,
    AdaptiveAvgPool2d,
    AdaptiveAvgPool3d,
    AvgPool1d,
    AvgPool2d,
    AvgPool3d,
    BatchNorm1d,
    BatchNorm2d,
    BatchNorm3d,
    Conv1d,
    Conv2d,
    Conv3d,
    ConvTranspose1d,
    ConvTranspose2d,
    ConvTranspose3d,
    CrossEntropyLoss,
    Dropout,
    Embedding,
    Flatten,
    Identity,
    LeakyReLU,
    Linear,
    LogSigmoid,
    MaxPool1d,
    MaxPool2d,
    MaxPool3d,
    MSELoss,
    ReLU,
    Sigmoid,
    Tanh,
    ZeroPad2d,
)

from backpack.custom_module.branching import SumModule
from backpack.custom_module.pad import Pad
from backpack.custom_module.permute import Permute
from backpack.custom_module.scale_module import ScaleModule
from backpack.custom_module.slicing import Slicing
from backpack.extensions.secondorder.base import SecondOrderBackpropExtension
from backpack.extensions.secondorder.hbp import LossHessianStrategy

from . import (
    activations,
    adaptive_avg_pool_nd,
    batchnorm_nd,
    conv1d,
    conv2d,
    conv3d,
    convtranspose1d,
    convtranspose2d,
    convtranspose3d,
    custom_module,
    dropout,
    embedding,
    flatten,
    linear,
    losses,
    pad,
    padding,
    permute,
    pooling,
    rnn,
    slicing,
)


class DiagGGN(SecondOrderBackpropExtension):
    """Base class for diagonal generalized Gauss-Newton/Fisher matrix."""

    VALID_LOSS_HESSIAN_STRATEGIES = [
        LossHessianStrategy.EXACT,
        LossHessianStrategy.SAMPLING,
    ]

    def __init__(self, loss_hessian_strategy: str, savefield: str):
        """Initialization.

        Args:
            loss_hessian_strategy: either LossHessianStrategy.EXACT or .SAMPLING
            savefield: the field where to save the calculated property

        Raises:
            ValueError: if chosen loss strategy is not valid.
        """
        if loss_hessian_strategy not in self.VALID_LOSS_HESSIAN_STRATEGIES:
            raise ValueError(
                "Unknown hessian strategy: {}".format(loss_hessian_strategy)
                + "Valid strategies: [{}]".format(self.VALID_LOSS_HESSIAN_STRATEGIES)
            )

        self.loss_hessian_strategy = loss_hessian_strategy
        super().__init__(
            savefield=savefield,
            fail_mode="ERROR",
            module_exts={
                MSELoss: losses.DiagGGNMSELoss(),
                CrossEntropyLoss: losses.DiagGGNCrossEntropyLoss(),
                Linear: linear.DiagGGNLinear(),
                MaxPool1d: pooling.DiagGGNMaxPool1d(),
                MaxPool2d: pooling.DiagGGNMaxPool2d(),
                AvgPool1d: pooling.DiagGGNAvgPool1d(),
                MaxPool3d: pooling.DiagGGNMaxPool3d(),
                AvgPool2d: pooling.DiagGGNAvgPool2d(),
                AvgPool3d: pooling.DiagGGNAvgPool3d(),
                ZeroPad2d: padding.DiagGGNZeroPad2d(),
                Conv1d: conv1d.DiagGGNConv1d(),
                Conv2d: conv2d.DiagGGNConv2d(),
                Conv3d: conv3d.DiagGGNConv3d(),
                ConvTranspose1d: convtranspose1d.DiagGGNConvTranspose1d(),
                ConvTranspose2d: convtranspose2d.DiagGGNConvTranspose2d(),
                ConvTranspose3d: convtranspose3d.DiagGGNConvTranspose3d(),
                Dropout: dropout.DiagGGNDropout(),
                Flatten: flatten.DiagGGNFlatten(),
                ReLU: activations.DiagGGNReLU(),
                Sigmoid: activations.DiagGGNSigmoid(),
                Tanh: activations.DiagGGNTanh(),
                LeakyReLU: activations.DiagGGNLeakyReLU(),
                LogSigmoid: activations.DiagGGNLogSigmoid(),
                ELU: activations.DiagGGNELU(),
                SELU: activations.DiagGGNSELU(),
                Identity: custom_module.DiagGGNScaleModule(),
                ScaleModule: custom_module.DiagGGNScaleModule(),
                SumModule: custom_module.DiagGGNSumModule(),
                RNN: rnn.DiagGGNRNN(),
                LSTM: rnn.DiagGGNLSTM(),
                Permute: permute.DiagGGNPermute(),
                AdaptiveAvgPool1d: adaptive_avg_pool_nd.DiagGGNAdaptiveAvgPoolNd(1),
                AdaptiveAvgPool2d: adaptive_avg_pool_nd.DiagGGNAdaptiveAvgPoolNd(2),
                AdaptiveAvgPool3d: adaptive_avg_pool_nd.DiagGGNAdaptiveAvgPoolNd(3),
                BatchNorm1d: batchnorm_nd.DiagGGNBatchNormNd(),
                BatchNorm2d: batchnorm_nd.DiagGGNBatchNormNd(),
                BatchNorm3d: batchnorm_nd.DiagGGNBatchNormNd(),
                Embedding: embedding.DiagGGNEmbedding(),
<<<<<<< HEAD
                Pad: pad.DiagGGNPad(),
=======
                Slicing: slicing.DiagGGNSlicing(),
>>>>>>> fc9a97ef
            },
        )

    def accumulate_backpropagated_quantities(
        self, existing: Tensor, other: Tensor
    ) -> Tensor:  # noqa: D102
        return existing + other


class DiagGGNExact(DiagGGN):
    """Diagonal of the Generalized Gauss-Newton/Fisher.

    Uses the exact Hessian of the loss w.r.t. the model output.

    Stores the output in :code:`diag_ggn_exact`,
    has the same dimensions as the gradient.

    For a faster but less precise alternative,
    see :py:meth:`backpack.extensions.DiagGGNMC`.
    """

    def __init__(self):
        """Initialization. Chooses exact loss strategy and savefield diag_ggn_exact."""
        super().__init__(LossHessianStrategy.EXACT, "diag_ggn_exact")


class DiagGGNMC(DiagGGN):
    """Diagonal of the Generalized Gauss-Newton/Fisher.

    Uses a Monte-Carlo approximation of
    the Hessian of the loss w.r.t. the model output.

    Stores the output in :code:`diag_ggn_mc`,
    has the same dimensions as the gradient.

    For a more precise but slower alternative,
    see :py:meth:`backpack.extensions.DiagGGNExact`.
    """

    def __init__(self, mc_samples: int = 1):
        """Initialization. Chooses sampling loss strategy and savefield diag_ggn_mc.

        Args:
            mc_samples: Number of Monte-Carlo samples. Default: ``1``.
        """
        self._mc_samples = mc_samples
        super().__init__(LossHessianStrategy.SAMPLING, "diag_ggn_mc")

    def get_num_mc_samples(self) -> int:
        """Returns number of Monte-Carlo samples.

        Returns:
            number of Monte-Carlo samples
        """
        return self._mc_samples


class BatchDiagGGN(SecondOrderBackpropExtension):
    """Base class for batched diagonal generalized Gauss-Newton/Fisher matrix."""

    VALID_LOSS_HESSIAN_STRATEGIES = [
        LossHessianStrategy.EXACT,
        LossHessianStrategy.SAMPLING,
    ]

    def __init__(self, loss_hessian_strategy: str, savefield: str):
        """Initialization.

        Args:
            loss_hessian_strategy: either LossHessianStrategy.EXACT or .SAMPLING
            savefield: name of variable where to save calculated quantity

        Raises:
            ValueError: if chosen loss strategy is not valid.
        """
        if loss_hessian_strategy not in self.VALID_LOSS_HESSIAN_STRATEGIES:
            raise ValueError(
                "Unknown hessian strategy: {}".format(loss_hessian_strategy)
                + "Valid strategies: [{}]".format(self.VALID_LOSS_HESSIAN_STRATEGIES)
            )

        self.loss_hessian_strategy = loss_hessian_strategy
        super().__init__(
            savefield=savefield,
            module_exts={
                MSELoss: losses.DiagGGNMSELoss(),
                CrossEntropyLoss: losses.DiagGGNCrossEntropyLoss(),
                Linear: linear.BatchDiagGGNLinear(),
                MaxPool1d: pooling.DiagGGNMaxPool1d(),
                MaxPool2d: pooling.DiagGGNMaxPool2d(),
                AvgPool1d: pooling.DiagGGNAvgPool1d(),
                MaxPool3d: pooling.DiagGGNMaxPool3d(),
                AvgPool2d: pooling.DiagGGNAvgPool2d(),
                AvgPool3d: pooling.DiagGGNAvgPool3d(),
                ZeroPad2d: padding.DiagGGNZeroPad2d(),
                Conv1d: conv1d.BatchDiagGGNConv1d(),
                Conv2d: conv2d.BatchDiagGGNConv2d(),
                Conv3d: conv3d.BatchDiagGGNConv3d(),
                ConvTranspose1d: convtranspose1d.BatchDiagGGNConvTranspose1d(),
                ConvTranspose2d: convtranspose2d.BatchDiagGGNConvTranspose2d(),
                ConvTranspose3d: convtranspose3d.BatchDiagGGNConvTranspose3d(),
                Dropout: dropout.DiagGGNDropout(),
                Flatten: flatten.DiagGGNFlatten(),
                ReLU: activations.DiagGGNReLU(),
                Sigmoid: activations.DiagGGNSigmoid(),
                Tanh: activations.DiagGGNTanh(),
                LeakyReLU: activations.DiagGGNLeakyReLU(),
                LogSigmoid: activations.DiagGGNLogSigmoid(),
                ELU: activations.DiagGGNELU(),
                SELU: activations.DiagGGNSELU(),
                Identity: custom_module.DiagGGNScaleModule(),
                ScaleModule: custom_module.DiagGGNScaleModule(),
                SumModule: custom_module.DiagGGNSumModule(),
                RNN: rnn.BatchDiagGGNRNN(),
                LSTM: rnn.BatchDiagGGNLSTM(),
                Permute: permute.DiagGGNPermute(),
                AdaptiveAvgPool1d: adaptive_avg_pool_nd.DiagGGNAdaptiveAvgPoolNd(1),
                AdaptiveAvgPool2d: adaptive_avg_pool_nd.DiagGGNAdaptiveAvgPoolNd(2),
                AdaptiveAvgPool3d: adaptive_avg_pool_nd.DiagGGNAdaptiveAvgPoolNd(3),
                BatchNorm1d: batchnorm_nd.BatchDiagGGNBatchNormNd(),
                BatchNorm2d: batchnorm_nd.BatchDiagGGNBatchNormNd(),
                BatchNorm3d: batchnorm_nd.BatchDiagGGNBatchNormNd(),
                Embedding: embedding.BatchDiagGGNEmbedding(),
<<<<<<< HEAD
                Pad: pad.DiagGGNPad(),
=======
                Slicing: slicing.DiagGGNSlicing(),
>>>>>>> fc9a97ef
            },
        )

    def accumulate_backpropagated_quantities(
        self, existing: Tensor, other: Tensor
    ) -> Tensor:  # noqa: D102
        return existing + other


class BatchDiagGGNExact(BatchDiagGGN):
    """Individual diagonal of the Generalized Gauss-Newton/Fisher.

    Uses the exact Hessian of the loss w.r.t. the model output.

    Stores the output in ``diag_ggn_exact_batch`` as a ``[N x ...]`` tensor,
    where ``N`` is the batch size and ``...`` is the shape of the gradient.
    """

    def __init__(self):
        """Initialization.

        Chooses exact loss strategy and savefield diag_ggn_exact_batch.
        """
        super().__init__(LossHessianStrategy.EXACT, "diag_ggn_exact_batch")


class BatchDiagGGNMC(BatchDiagGGN):
    """Individual diagonal of the Generalized Gauss-Newton/Fisher.

    Uses a Monte-Carlo approximation of
    the Hessian of the loss w.r.t. the model output.

    Stores the output in :code:`diag_ggn_mc_batch` as a ``[N x ...]`` tensor,
    where ``N`` is the batch size and ``...`` is the shape of the gradient.

    For a more precise but slower alternative,
    see :py:meth:`backpack.extensions.BatchDiagGGNExact`.
    """

    def __init__(self, mc_samples: int = 1):
        """Initialization.

        Chooses sampling loss strategy and savefield diag_ggn_mc_batch.

        Args:
            mc_samples: Number of Monte-Carlo samples. Default: ``1``.
        """
        self._mc_samples = mc_samples
        super().__init__(LossHessianStrategy.SAMPLING, "diag_ggn_mc_batch")

    def get_num_mc_samples(self) -> int:
        """Returns number of Monte-Carlo samples.

        Returns:
            number of Monte-Carlo samples
        """
        return self._mc_samples<|MERGE_RESOLUTION|>--- conflicted
+++ resolved
@@ -147,11 +147,8 @@
                 BatchNorm2d: batchnorm_nd.DiagGGNBatchNormNd(),
                 BatchNorm3d: batchnorm_nd.DiagGGNBatchNormNd(),
                 Embedding: embedding.DiagGGNEmbedding(),
-<<<<<<< HEAD
                 Pad: pad.DiagGGNPad(),
-=======
                 Slicing: slicing.DiagGGNSlicing(),
->>>>>>> fc9a97ef
             },
         )
 
@@ -275,11 +272,8 @@
                 BatchNorm2d: batchnorm_nd.BatchDiagGGNBatchNormNd(),
                 BatchNorm3d: batchnorm_nd.BatchDiagGGNBatchNormNd(),
                 Embedding: embedding.BatchDiagGGNEmbedding(),
-<<<<<<< HEAD
                 Pad: pad.DiagGGNPad(),
-=======
                 Slicing: slicing.DiagGGNSlicing(),
->>>>>>> fc9a97ef
             },
         )
 
