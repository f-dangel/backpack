--- conflicted
+++ resolved
@@ -132,21 +132,12 @@
                 SumModule: custom_module.DiagGGNSumModule(),
                 RNN: rnn.DiagGGNRNN(),
                 Permute: permute.DiagGGNPermute(),
-<<<<<<< HEAD
-                AdaptiveAvgPool1d: adaptive_avg_pool_nd.DiagGGNAdaptiveAvgPool(1),
-                AdaptiveAvgPool2d: adaptive_avg_pool_nd.DiagGGNAdaptiveAvgPool(2),
-                AdaptiveAvgPool3d: adaptive_avg_pool_nd.DiagGGNAdaptiveAvgPool(3),
-                BatchNorm1d: batchnorm_nd.DiagGGNBatchNorm(),
-                BatchNorm2d: batchnorm_nd.DiagGGNBatchNorm(),
-                BatchNorm3d: batchnorm_nd.DiagGGNBatchNorm(),
-=======
                 AdaptiveAvgPool1d: adaptive_avg_pool_nd.DiagGGNAdaptiveAvgPoolNd(1),
                 AdaptiveAvgPool2d: adaptive_avg_pool_nd.DiagGGNAdaptiveAvgPoolNd(2),
                 AdaptiveAvgPool3d: adaptive_avg_pool_nd.DiagGGNAdaptiveAvgPoolNd(3),
                 BatchNorm1d: batchnorm_nd.DiagGGNBatchNormNd(),
                 BatchNorm2d: batchnorm_nd.DiagGGNBatchNormNd(),
                 BatchNorm3d: batchnorm_nd.DiagGGNBatchNormNd(),
->>>>>>> 2c632c9f
             },
         )
 
@@ -270,21 +261,12 @@
                 SumModule: custom_module.DiagGGNSumModule(),
                 RNN: rnn.BatchDiagGGNRNN(),
                 Permute: permute.DiagGGNPermute(),
-<<<<<<< HEAD
-                AdaptiveAvgPool1d: adaptive_avg_pool_nd.DiagGGNAdaptiveAvgPool(1),
-                AdaptiveAvgPool2d: adaptive_avg_pool_nd.DiagGGNAdaptiveAvgPool(2),
-                AdaptiveAvgPool3d: adaptive_avg_pool_nd.DiagGGNAdaptiveAvgPool(3),
-                BatchNorm1d: batchnorm_nd.BatchDiagGGNBatchNorm(),
-                BatchNorm2d: batchnorm_nd.BatchDiagGGNBatchNorm(),
-                BatchNorm3d: batchnorm_nd.BatchDiagGGNBatchNorm(),
-=======
                 AdaptiveAvgPool1d: adaptive_avg_pool_nd.DiagGGNAdaptiveAvgPoolNd(1),
                 AdaptiveAvgPool2d: adaptive_avg_pool_nd.DiagGGNAdaptiveAvgPoolNd(2),
                 AdaptiveAvgPool3d: adaptive_avg_pool_nd.DiagGGNAdaptiveAvgPoolNd(3),
                 BatchNorm1d: batchnorm_nd.BatchDiagGGNBatchNormNd(),
                 BatchNorm2d: batchnorm_nd.BatchDiagGGNBatchNormNd(),
                 BatchNorm3d: batchnorm_nd.BatchDiagGGNBatchNormNd(),
->>>>>>> 2c632c9f
             },
         )
 
