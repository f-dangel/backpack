from torch.nn import (
    AvgPool2d,
    Conv2d,
    CrossEntropyLoss,
    Dropout,
    Linear,
    MaxPool2d,
    MSELoss,
    ReLU,
    Sigmoid,
    Tanh,
    ZeroPad2d,
    Flatten,
)

from backpack.core.layers import Conv2dConcat, LinearConcat
from backpack.extensions.backprop_extension import BackpropExtension
from backpack.extensions.secondorder.hbp import LossHessianStrategy

from . import activations, conv2d, dropout, flatten, linear, losses, padding, pooling


class DiagGGN(BackpropExtension):
    VALID_LOSS_HESSIAN_STRATEGIES = [
        LossHessianStrategy.EXACT,
        LossHessianStrategy.SAMPLING,
    ]

    def __init__(self, loss_hessian_strategy=LossHessianStrategy.EXACT, savefield=None):
        if savefield is None:
            savefield = "diag_ggn"
        if loss_hessian_strategy not in self.VALID_LOSS_HESSIAN_STRATEGIES:
            raise ValueError(
                "Unknown hessian strategy: {}".format(loss_hessian_strategy)
                + "Valid strategies: [{}]".format(self.VALID_LOSS_HESSIAN_STRATEGIES)
            )

        self.loss_hessian_strategy = loss_hessian_strategy
        super().__init__(
            savefield=savefield,
            fail_mode="ERROR",
            module_exts={
                MSELoss: losses.DiagGGNMSELoss(),
                CrossEntropyLoss: losses.DiagGGNCrossEntropyLoss(),
                Linear: linear.DiagGGNLinear(),
                LinearConcat: linear.DiagGGNLinearConcat(),
                MaxPool2d: pooling.DiagGGNMaxPool2d(),
                AvgPool2d: pooling.DiagGGNAvgPool2d(),
                ZeroPad2d: padding.DiagGGNZeroPad2d(),
                Conv2d: conv2d.DiagGGNConv2d(),
                Conv2dConcat: conv2d.DiagGGNConv2dConcat(),
                Dropout: dropout.DiagGGNDropout(),
                Flatten: flatten.DiagGGNFlatten(),
                ReLU: activations.DiagGGNReLU(),
                Sigmoid: activations.DiagGGNSigmoid(),
                Tanh: activations.DiagGGNTanh(),
            },
        )

class DiagGGNExact(DiagGGN):
    """
    Diagonal of the Generalized Gauss-Newton/Fisher. 
    Uses the exact Hessian of the loss w.r.t. the model output.

    Stores the output in :code:`diag_ggn_exact`, 
    has the same dimensions as the gradient.

    For a faster but less precise alternative, 
    see :py:meth:`backpack.extensions.DiagGGNMC`.

    """

    def __init__(self):
        super().__init__(
            loss_hessian_strategy=LossHessianStrategy.EXACT, savefield="diag_ggn_exact"
        )


class DiagGGNMC(DiagGGN):
    """
    Diagonal of the Generalized Gauss-Newton/Fisher.
    Uses a Monte-Carlo approximation of
    the Hessian of the loss w.r.t. the model output.

    Stores the output in :code:`diag_ggn_mc`,
    has the same dimensions as the gradient.

    For a more precise but slower alternative,
    see :py:meth:`backpack.extensions.DiagGGNExact`.

    """
<<<<<<< HEAD
    def __init__(self, mc_samples=1):
        self._mc_samples = mc_samples
        super().__init__(loss_hessian_strategy=LossHessianStrategy.SAMPLING,
                         savefield="diag_ggn_mc")

    def get_num_mc_samples(self):
        return self._mc_samples
=======

    def __init__(self):
        super().__init__(
            loss_hessian_strategy=LossHessianStrategy.SAMPLING, savefield="diag_ggn_mc"
        )
>>>>>>> 3a924116
<|MERGE_RESOLUTION|>--- conflicted
+++ resolved
@@ -57,6 +57,7 @@
             },
         )
 
+
 class DiagGGNExact(DiagGGN):
     """
     Diagonal of the Generalized Gauss-Newton/Fisher. 
@@ -89,18 +90,12 @@
     see :py:meth:`backpack.extensions.DiagGGNExact`.
 
     """
-<<<<<<< HEAD
+
     def __init__(self, mc_samples=1):
         self._mc_samples = mc_samples
-        super().__init__(loss_hessian_strategy=LossHessianStrategy.SAMPLING,
-                         savefield="diag_ggn_mc")
-
-    def get_num_mc_samples(self):
-        return self._mc_samples
-=======
-
-    def __init__(self):
         super().__init__(
             loss_hessian_strategy=LossHessianStrategy.SAMPLING, savefield="diag_ggn_mc"
         )
->>>>>>> 3a924116
+
+    def get_num_mc_samples(self):
+        return self._mc_samples