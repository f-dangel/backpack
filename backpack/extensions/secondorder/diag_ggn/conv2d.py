--- conflicted
+++ resolved
@@ -1,12 +1,7 @@
 from backpack.core.derivatives.conv2d import Conv2DDerivatives
 from backpack.extensions.secondorder.diag_ggn.convnd import (
-<<<<<<< HEAD
-    DiagGGNConvND,
-    BatchDiagGGNConvND,
-=======
     BatchDiagGGNConvND,
     DiagGGNConvND,
->>>>>>> 6e2f6ace
 )
 
 
