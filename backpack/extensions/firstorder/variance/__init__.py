--- conflicted
+++ resolved
@@ -65,14 +65,8 @@
                 ConvTranspose2d: convtranspose2d.VarianceConvTranspose2d(),
                 ConvTranspose3d: convtranspose3d.VarianceConvTranspose3d(),
                 RNN: rnn.VarianceRNN(),
-<<<<<<< HEAD
-                BatchNorm1d: batchnorm_nd.VarianceBatchNorm(),
-                BatchNorm2d: batchnorm_nd.VarianceBatchNorm(),
-                BatchNorm3d: batchnorm_nd.VarianceBatchNorm(),
-=======
                 BatchNorm1d: batchnorm_nd.VarianceBatchNormNd(),
                 BatchNorm2d: batchnorm_nd.VarianceBatchNormNd(),
                 BatchNorm3d: batchnorm_nd.VarianceBatchNormNd(),
->>>>>>> 2c632c9f
             },
         )