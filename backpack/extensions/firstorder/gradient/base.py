--- conflicted
+++ resolved
@@ -62,31 +62,4 @@
                 module, g_inp, g_out, g_out[0], sum_batch=True
             )
 
-<<<<<<< HEAD
-    def weight(self, ext, module, g_inp, g_out, bpQuantities):
-        return self.derivatives.weight_jac_t_mat_prod(
-            module, g_inp, g_out, g_out[0], sum_batch=True
-        )
-
-    def bias_ih_l0(self, ext, module, g_inp, g_out, bpQuantities):
-        return self.derivatives.bias_ih_l0_jac_t_mat_prod(
-            module, g_inp, g_out, g_out[0], sum_batch=True
-        )
-
-    def bias_hh_l0(self, ext, module, g_inp, g_out, bpQuantities):
-        return self.derivatives.bias_hh_l0_jac_t_mat_prod(
-            module, g_inp, g_out, g_out[0], sum_batch=True
-        )
-
-    def weight_ih_l0(self, ext, module, g_inp, g_out, bpQuantities):
-        return self.derivatives.weight_ih_l0_jac_t_mat_prod(
-            module, g_inp, g_out, g_out[0], sum_batch=True
-        )
-
-    def weight_hh_l0(self, ext, module, g_inp, g_out, bpQuantities):
-        return self.derivatives.weight_hh_l0_jac_t_mat_prod(
-            module, g_inp, g_out, g_out[0], sum_batch=True
-        )
-=======
-        return param_function
->>>>>>> ac2423a7
+        return param_function