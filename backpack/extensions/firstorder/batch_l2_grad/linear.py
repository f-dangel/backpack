"""Contains batch_l2 extension for Linear."""
from __future__ import annotations

from typing import TYPE_CHECKING, Tuple

from torch import Tensor, einsum
from torch.nn import Linear

from backpack.core.derivatives.linear import LinearDerivatives
from backpack.extensions.firstorder.batch_l2_grad.batch_l2_base import BatchL2Base

if TYPE_CHECKING:
    from backpack.extensions import BatchL2Grad


class BatchL2Linear(BatchL2Base):
    """batch_l2 extension for Linear."""

    def __init__(self):
        """Initialization."""
        super().__init__(["bias", "weight"], derivatives=LinearDerivatives())

    def weight(
        self,
        ext: BatchL2Grad,
        module: Linear,
        g_inp: Tuple[Tensor],
        g_out: Tuple[Tensor],
        backproped: None,
    ) -> Tensor:
        """batch_l2 for weight.

<<<<<<< HEAD
        Args:
            ext: extension
            module: module
            g_inp: input gradients
            g_out: output gradients
            backproped: backpropagation quantities

        Returns:
            batch_l2 for weight
        """
        return einsum("ni,nj->n", g_out[0] ** 2, module.input0 ** 2)
=======
    def bias(self, ext, module, g_inp, g_out, backproped):
        add_axes = list(range(1, g_out[0].dim() - 1))

        if add_axes:
            grad_batch = g_out[0].sum(add_axes)
        else:
            grad_batch = g_out[0]

        C_axis = 1

        return (grad_batch ** 2).sum(C_axis)

    def weight(self, ext, module, g_inp, g_out, backproped):
        add_axes = list(range(1, g_out[0].dim() - 1))

        if add_axes:
            # TODO Compare `torch.einsum`, `opt_einsum.contract` and the base class
            # implementation: https://github.com/fKunstner/backpack-discuss/issues/111
            dE_dY = g_out[0].flatten(start_dim=1, end_dim=-2)
            X = module.input0.flatten(start_dim=1, end_dim=-2)
            return einsum("nmi,nmj,nki,nkj->n", dE_dY, X, dE_dY, X)

        else:
            return einsum("ni,nj->n", g_out[0] ** 2, module.input0 ** 2)
>>>>>>> 2dbfe498
<|MERGE_RESOLUTION|>--- conflicted
+++ resolved
@@ -30,7 +30,6 @@
     ) -> Tensor:
         """batch_l2 for weight.
 
-<<<<<<< HEAD
         Args:
             ext: extension
             module: module
@@ -41,21 +40,6 @@
         Returns:
             batch_l2 for weight
         """
-        return einsum("ni,nj->n", g_out[0] ** 2, module.input0 ** 2)
-=======
-    def bias(self, ext, module, g_inp, g_out, backproped):
-        add_axes = list(range(1, g_out[0].dim() - 1))
-
-        if add_axes:
-            grad_batch = g_out[0].sum(add_axes)
-        else:
-            grad_batch = g_out[0]
-
-        C_axis = 1
-
-        return (grad_batch ** 2).sum(C_axis)
-
-    def weight(self, ext, module, g_inp, g_out, backproped):
         add_axes = list(range(1, g_out[0].dim() - 1))
 
         if add_axes:
@@ -66,5 +50,4 @@
             return einsum("nmi,nmj,nki,nkj->n", dE_dY, X, dE_dY, X)
 
         else:
-            return einsum("ni,nj->n", g_out[0] ** 2, module.input0 ** 2)
->>>>>>> 2dbfe498
+            return einsum("ni,nj->n", g_out[0] ** 2, module.input0 ** 2)