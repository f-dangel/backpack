"""batch_l2 extension for ConvTranspose."""
from torch import einsum

<<<<<<< HEAD
from backpack.extensions.firstorder.batch_l2_grad.batch_l2_base import BatchL2Base
from backpack.utils import conv as convUtils
=======
from backpack.extensions.firstorder.base import FirstOrderModuleExtension
>>>>>>> 080d1f05
from backpack.utils import conv_transpose as convTransposeUtils


class BatchL2ConvTransposeND(BatchL2Base):
    """batch_l2 extension for ConvTranspose."""

    def __init__(self, N, params=None):
        """Initialization.

        Args:
            N: number of dimensions
            params: list of parameters. Defaults to None.
        """
        super().__init__(params=params)
        self.N = N

    # TODO Use bias Jacobian to compute `bias_gradient`
    def bias(self, ext, module, g_inp, g_out, backproped):
<<<<<<< HEAD
        """batch_l2 for bias.

        Args:
            ext: extension
            module: module
            g_inp: input gradients
            g_out: output gradients
            backproped: backpropagation quantities

        Returns:
            batch_l2 for bias
        """
        C_axis = 1
        return convUtils.get_bias_gradient_factors(g_out[0], C_axis, self.N)
=======
        spatial_dims = list(range(2, g_out[0].dim()))
        channel_dim = 1

        return g_out[0].sum(spatial_dims).pow_(2).sum(channel_dim)
>>>>>>> 080d1f05

    def weight(self, ext, module, g_inp, g_out, backproped):
        """batch_l2 for weight.

        Args:
            ext: extension
            module: module
            g_inp: input gradients
            g_out: output gradients
            backproped: backpropagation quantities

        Returns:
            batch_l2 for weight
        """
        X, dE_dY = convTransposeUtils.get_weight_gradient_factors(
            module.input0, g_out[0], module, self.N
        )
        return einsum("nmi,nki,nmj,nkj->n", dE_dY, X, dE_dY, X)


class BatchL2ConvTranspose1d(BatchL2ConvTransposeND):
    """batch_l2 extension for ConvTranspose1d."""

    def __init__(self):
        """Initialization."""
        super().__init__(N=1, params=["bias", "weight"])


class BatchL2ConvTranspose2d(BatchL2ConvTransposeND):
    """batch_l2 extension for ConvTranspose2d."""

    def __init__(self):
        """Initialization."""
        super().__init__(N=2, params=["bias", "weight"])


class BatchL2ConvTranspose3d(BatchL2ConvTransposeND):
    """batch_l2 extension for ConvTranspose3d."""

    def __init__(self):
        """Initialization."""
        super().__init__(N=3, params=["bias", "weight"])<|MERGE_RESOLUTION|>--- conflicted
+++ resolved
@@ -1,12 +1,7 @@
 """batch_l2 extension for ConvTranspose."""
 from torch import einsum
 
-<<<<<<< HEAD
 from backpack.extensions.firstorder.batch_l2_grad.batch_l2_base import BatchL2Base
-from backpack.utils import conv as convUtils
-=======
-from backpack.extensions.firstorder.base import FirstOrderModuleExtension
->>>>>>> 080d1f05
 from backpack.utils import conv_transpose as convTransposeUtils
 
 
@@ -25,7 +20,6 @@
 
     # TODO Use bias Jacobian to compute `bias_gradient`
     def bias(self, ext, module, g_inp, g_out, backproped):
-<<<<<<< HEAD
         """batch_l2 for bias.
 
         Args:
@@ -38,14 +32,10 @@
         Returns:
             batch_l2 for bias
         """
-        C_axis = 1
-        return convUtils.get_bias_gradient_factors(g_out[0], C_axis, self.N)
-=======
         spatial_dims = list(range(2, g_out[0].dim()))
         channel_dim = 1
 
         return g_out[0].sum(spatial_dims).pow_(2).sum(channel_dim)
->>>>>>> 080d1f05
 
     def weight(self, ext, module, g_inp, g_out, backproped):
         """batch_l2 for weight.
