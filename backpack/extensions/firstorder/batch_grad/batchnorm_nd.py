"""Contains grad_batch extension for BatchNorm."""
from backpack.core.derivatives.batchnorm_nd import BatchNormNdDerivatives
from backpack.extensions.firstorder.batch_grad.batch_grad_base import BatchGradBase


class BatchGradBatchNormNd(BatchGradBase):
    """BatchGrad extension for BatchNorm."""

    def __init__(self):
        """Initialization."""
        super().__init__(
            derivatives=BatchNormNdDerivatives(), params=["bias", "weight"]
<<<<<<< HEAD
        )
=======
        )

    def __call__(self, ext, module, g_inp, g_out):  # noqa: D102
        batch_norm_raise_error_if_train(module, raise_error=False)
        super().__call__(ext, module, g_inp, g_out)
>>>>>>> c789dcbc
<|MERGE_RESOLUTION|>--- conflicted
+++ resolved
@@ -1,6 +1,7 @@
 """Contains grad_batch extension for BatchNorm."""
 from backpack.core.derivatives.batchnorm_nd import BatchNormNdDerivatives
 from backpack.extensions.firstorder.batch_grad.batch_grad_base import BatchGradBase
+from backpack.utils.errors import batch_norm_raise_error_if_train
 
 
 class BatchGradBatchNormNd(BatchGradBase):
@@ -10,12 +11,8 @@
         """Initialization."""
         super().__init__(
             derivatives=BatchNormNdDerivatives(), params=["bias", "weight"]
-<<<<<<< HEAD
-        )
-=======
         )
 
     def __call__(self, ext, module, g_inp, g_out):  # noqa: D102
         batch_norm_raise_error_if_train(module, raise_error=False)
-        super().__call__(ext, module, g_inp, g_out)
->>>>>>> c789dcbc
+        super().__call__(ext, module, g_inp, g_out)