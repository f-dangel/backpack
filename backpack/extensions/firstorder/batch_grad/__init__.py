--- conflicted
+++ resolved
@@ -83,11 +83,8 @@
                 BatchNorm2d: batchnorm_nd.BatchGradBatchNormNd(),
                 BatchNorm3d: batchnorm_nd.BatchGradBatchNormNd(),
                 RNN: rnn.BatchGradRNN(),
-<<<<<<< HEAD
+                LSTM: rnn.BatchGradLSTM(),
                 Embedding: embedding.BatchGradEmbedding(),
-=======
-                LSTM: rnn.BatchGradLSTM(),
->>>>>>> b0929db8
             },
             subsampling=subsampling,
         )