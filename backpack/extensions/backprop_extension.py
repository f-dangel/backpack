"""Implements the backpropagation mechanism."""
from __future__ import annotations

import abc
import warnings
from abc import ABC
<<<<<<< HEAD
from typing import Any, Dict, Tuple, Type, Union
=======
from typing import Dict, List, Tuple, Type, Union
>>>>>>> afc94f1d

from torch import Tensor
from torch.nn import Module

from backpack.extensions.module_extension import ModuleExtension
from backpack.extensions.saved_quantities import SavedQuantities

FAIL_ERROR = "ERROR"
FAIL_WARN = "WARNING"
FAIL_SILENT = "SILENT"


class BackpropExtension(ABC):
    """Base class for the BackPACK extensions.

    Descendants of this class need to
    - define in what field to save results
    - provide a mapping from Module classes to ModuleExtension instances.

    They can then be passed to the Backpack context manager, i.e.,
    ```
    with backpack(NewPackpropExtension("myfield", module_to_extensions)):
        loss(model(X), Y).backward()

        for p in model.parameters():
            print(p.myfield)
    ```
    """

    def __init__(
        self,
        savefield: str,
        module_exts: Dict[Type[Module], ModuleExtension],
        fail_mode: str = FAIL_ERROR,
        subsampling: List[int] = None,
    ):
        """Initializes parameters.

        Args:
            savefield: Where to save results
            module_exts: Maps module classes to `ModuleExtension` instances
            fail_mode: Behavior when encountering an unknown layer.
                Can be
                - "ERROR": raise a NotImplementedError
                - "WARN": raise a UserWarning
                - "SILENT": skip the module silently
                Defaults to FAIL_ERROR = "ERROR"
            subsampling: Indices of active mini-batch samples. ``None`` means
                all samples in the mini-batch will be considered by the extension.
                Defaults to ``None``.

        Raises:
            AssertionError: if fail_mode is not valid
        """
        if fail_mode not in (FAIL_WARN, FAIL_ERROR, FAIL_SILENT):
            raise AssertionError(f"no valid fail mode: {fail_mode}")
        self.saved_quantities: SavedQuantities = SavedQuantities()
        self.savefield: str = savefield
        self.__module_extensions: Dict[Type[Module], ModuleExtension] = module_exts
        self._fail_mode: str = fail_mode
        self._subsampling = subsampling

    def set_module_extension(
        self, module: Type[Module], extension: ModuleExtension, overwrite: bool = False
    ) -> None:
        """Adds a module mapping to module_extensions.

        This can be used to add a custom module.

        Args:
            module: The module that is supposed to be extended
            extension: The custom extension of that module.
            overwrite: Whether to allow overwriting of an existing key.
                Defaults to False.

        Raises:
            ValueError: If the key already exists and overwrite is set to False.
        """
        if overwrite is False and module in self.__module_extensions:
            raise ValueError(
                f"{module} maps to {self.__module_extensions.get(module)}! "
                "Use overwrite = True to force replacement."
            )
        self.__module_extensions[module] = extension

    def __get_module_extension(self, module: Module) -> Union[ModuleExtension, None]:
        module_extension = self.__module_extensions.get(module.__class__)

        if module_extension is None:
            if self._fail_mode is FAIL_ERROR:
                # PyTorch converts this Error into a RuntimeError for torch<1.7.0
                raise NotImplementedError(
                    f"Extension saving to {self.savefield} "
                    "does not have an extension for "
                    f"Module {module.__class__}"
                )
            elif self._fail_mode == FAIL_WARN:
                for _ in module.parameters():
                    warnings.warn(
                        f"Extension saving to {self.savefield} does not have an "
                        f"extension for Module {module.__class__} "
                        f"although the module has parameters"
                    )
                    break

        return module_extension

    def __call__(
        self, module: Module, g_inp: Tuple[Tensor], g_out: Tuple[Tensor]
    ) -> None:
        """Applies backpropagation.

        Args:
            module: module to perform backpropagation on
            g_inp: input gradient
            g_out: output gradient
        """
        module_extension = self.__get_module_extension(module)
        if module_extension is not None:
            module_extension(self, module, g_inp, g_out)

    @abc.abstractmethod
    def expects_backpropagation_quantities(self) -> bool:
        """Whether the extension uses additional backpropagation quantities.

        Returns:
            Whether the extension uses additional backpropagation quantities.
        """
        return

<<<<<<< HEAD
    def accumulate_backpropagated_quantities(self, existing: Any, other: Any) -> Any:
        """Specify how to accumulate info that is backpropagated to the same node.

        Must be implemented by second-order extensions to function on computation
        graphs with branching.

        For instance,
        - ``DiagGGN`` extensions must sum their backpropagated tensor quantities.
        - ``curvmatprod`` extensions must chain functions to sums of functions.

        Args:
            existing: Backpropagated quantity
            other: Other backpropagated quantity

        Raises:
            NotImplementedError: if not overwritten
        """
        raise NotImplementedError(
            f"{self}: No accumulation rule for backpropagated info specified"
        )
=======
    def get_subsampling(self) -> Union[List[int], None]:
        """Return indices of active mini-batch samples.

        Returns:
            Indices of samples considered by the extension. ``None`` signifies that
            the full mini-batch is used.
        """
        return self._subsampling
>>>>>>> afc94f1d
<|MERGE_RESOLUTION|>--- conflicted
+++ resolved
@@ -4,11 +4,7 @@
 import abc
 import warnings
 from abc import ABC
-<<<<<<< HEAD
-from typing import Any, Dict, Tuple, Type, Union
-=======
-from typing import Dict, List, Tuple, Type, Union
->>>>>>> afc94f1d
+from typing import Any, Dict, List, Tuple, Type, Union
 
 from torch import Tensor
 from torch.nn import Module
@@ -139,7 +135,15 @@
         """
         return
 
-<<<<<<< HEAD
+    def get_subsampling(self) -> Union[List[int], None]:
+        """Return indices of active mini-batch samples.
+
+        Returns:
+            Indices of samples considered by the extension. ``None`` signifies that
+            the full mini-batch is used.
+        """
+        return self._subsampling
+
     def accumulate_backpropagated_quantities(self, existing: Any, other: Any) -> Any:
         """Specify how to accumulate info that is backpropagated to the same node.
 
@@ -159,14 +163,4 @@
         """
         raise NotImplementedError(
             f"{self}: No accumulation rule for backpropagated info specified"
-        )
-=======
-    def get_subsampling(self) -> Union[List[int], None]:
-        """Return indices of active mini-batch samples.
-
-        Returns:
-            Indices of samples considered by the extension. ``None`` signifies that
-            the full mini-batch is used.
-        """
-        return self._subsampling
->>>>>>> afc94f1d
+        )