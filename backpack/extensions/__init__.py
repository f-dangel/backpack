--- conflicted
+++ resolved
@@ -10,11 +10,7 @@
     KFLR,
     KFRA,
     BatchDiagGGNExact,
-<<<<<<< HEAD
-    BatchDiagHessian,
-=======
     BatchDiagGGNMC,
->>>>>>> d3a62dc3
     DiagGGNExact,
     DiagGGNMC,
     DiagHessian,
