"""
BackPACK Extensions
"""

from .curvmatprod import GGNMP, HMP, PCHMP
from .firstorder import BatchGrad, BatchL2Grad, SumGradSquared, Variance
<<<<<<< HEAD
from .secondorder import (
    HBP,
    KFAC,
    KFLR,
    KFRA,
    DiagGGN,
    DiagGGNExact,
    BatchDiagGGNExact,
    DiagGGNMC,
    DiagHessian,
)
=======
from .secondorder import HBP, KFAC, KFLR, KFRA, DiagGGNExact, DiagGGNMC, DiagHessian
>>>>>>> 833d0bcb

__all__ = [
    "PCHMP",
    "GGNMP",
    "HMP",
    "BatchL2Grad",
    "BatchGrad",
    "SumGradSquared",
    "Variance",
    "KFAC",
    "KFLR",
    "KFRA",
    "HBP",
    "DiagGGNExact",
    "BatchDiagGGNExact",
    "DiagGGNMC",
    "DiagHessian",
]<|MERGE_RESOLUTION|>--- conflicted
+++ resolved
@@ -4,7 +4,6 @@
 
 from .curvmatprod import GGNMP, HMP, PCHMP
 from .firstorder import BatchGrad, BatchL2Grad, SumGradSquared, Variance
-<<<<<<< HEAD
 from .secondorder import (
     HBP,
     KFAC,
@@ -16,9 +15,6 @@
     DiagGGNMC,
     DiagHessian,
 )
-=======
-from .secondorder import HBP, KFAC, KFLR, KFRA, DiagGGNExact, DiagGGNMC, DiagHessian
->>>>>>> 833d0bcb
 
 __all__ = [
     "PCHMP",
