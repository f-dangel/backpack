--- conflicted
+++ resolved
@@ -10,11 +10,8 @@
     KFLR,
     KFRA,
     BatchDiagGGNExact,
-<<<<<<< HEAD
     BatchDiagHessian,
-=======
     BatchDiagGGNMC,
->>>>>>> a80e7fb4
     DiagGGNExact,
     DiagGGNMC,
     DiagHessian,
