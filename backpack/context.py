--- conflicted
+++ resolved
@@ -1,8 +1,3 @@
-<<<<<<< HEAD
-from typing import Tuple
-
-from backpack import BackpropExtension
-=======
 """Context class for BackPACK."""
 from typing import Callable, Iterable, List, Tuple, Type
 
@@ -10,7 +5,6 @@
 from torch.utils.hooks import RemovableHandle
 
 from backpack.extensions.backprop_extension import BackpropExtension
->>>>>>> c789dcbc
 from backpack.utils.hooks import no_op
 
 
@@ -18,14 +12,9 @@
     """Global Class holding the configuration of the backward pass."""
 
     active_exts: Tuple[BackpropExtension] = tuple()
-<<<<<<< HEAD
-    debug = False
-    extension_hook = no_op
-=======
     debug: bool = False
     extension_hook: Callable[[Module], None] = no_op
     hook_handles: List[RemovableHandle] = []
->>>>>>> c789dcbc
 
     @staticmethod
     def set_active_exts(active_exts: Iterable[BackpropExtension]) -> None:
