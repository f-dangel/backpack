--- conflicted
+++ resolved
@@ -1,12 +1,6 @@
-from backpack.core.derivatives.avgpoolnd import AvgPoolNDDerivatives
-
-<<<<<<< HEAD
 from backpack.core.derivatives.avgpoolnd import AvgPoolNDDerivatives
 
 
-=======
-
->>>>>>> 2e3a09b9
 class AvgPool2DDerivatives(AvgPoolNDDerivatives):
     def __init__(self):
         super().__init__(N=2)