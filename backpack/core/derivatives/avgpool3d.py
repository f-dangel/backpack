--- conflicted
+++ resolved
@@ -5,11 +5,4 @@
 
 class AvgPool3DDerivatives(AvgPoolNDDerivatives):
     def __init__(self):
-<<<<<<< HEAD
-        super().__init__(N=3)
-
-    def ea_jac_t_mat_jac_prod(self, module, g_inp, g_out, mat):
-        raise NotImplementedError
-=======
-        super().__init__(N=3)
->>>>>>> 643ed291
+        super().__init__(N=3)