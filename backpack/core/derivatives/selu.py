"""Partial derivatives for the SELU activation function."""
from torch import exp, le, ones_like, zeros_like

from backpack.core.derivatives.elementwise import ElementwiseDerivatives


class SELUDerivatives(ElementwiseDerivatives):
    """Implement first- and second-order partial derivatives of SELU."""

    alpha = 1.6732632423543772848170429916717
    scale = 1.0507009873554804934193349852946

    def hessian_is_zero(self):
        """`SELU''(x) != 0`."""
        return False

    def df(self, module, g_inp, g_out):
<<<<<<< HEAD
        """First SELU derivative: `SELU'(x) = scale if x < 0 else scale*alpha*e^x`."""
=======
        """First SELU derivative: `SELU'(x) = scale if x > 0 else scale*alpha*e^x`."""
        non_pos = le(module.input0, 0)
>>>>>>> 6f1f5e35

        result = self.scale * ones_like(module.input0)
        result[non_pos] = self.scale * self.alpha * exp(module.input0[non_pos])

        return result

    def d2f(self, module, g_inp, g_out):
<<<<<<< HEAD
        """Second SELU derivative: `SELU''(x) = 0 if x < 0 else scale*alpha*e^x`."""

        d2f_SELU = gt(module.input0, 0).float()
        d2f_SELU[d2f_SELU == 1] = 0
        d2f_SELU[d2f_SELU == 0] = (
            self.scale * self.alpha * exp(module.input0[d2f_SELU == 0])
        )
        return d2f_SELU
=======
        """Second SELU derivative: `SELU''(x) = 0 if x > 0 else scale*alpha*e^x`."""
        non_pos = le(module.input0, 0)

        result = zeros_like(module.input0)
        result[non_pos] = self.scale * self.alpha * exp(module.input0[non_pos])

        return result
>>>>>>> 6f1f5e35
<|MERGE_RESOLUTION|>--- conflicted
+++ resolved
@@ -15,12 +15,8 @@
         return False
 
     def df(self, module, g_inp, g_out):
-<<<<<<< HEAD
-        """First SELU derivative: `SELU'(x) = scale if x < 0 else scale*alpha*e^x`."""
-=======
         """First SELU derivative: `SELU'(x) = scale if x > 0 else scale*alpha*e^x`."""
         non_pos = le(module.input0, 0)
->>>>>>> 6f1f5e35
 
         result = self.scale * ones_like(module.input0)
         result[non_pos] = self.scale * self.alpha * exp(module.input0[non_pos])
@@ -28,21 +24,10 @@
         return result
 
     def d2f(self, module, g_inp, g_out):
-<<<<<<< HEAD
-        """Second SELU derivative: `SELU''(x) = 0 if x < 0 else scale*alpha*e^x`."""
-
-        d2f_SELU = gt(module.input0, 0).float()
-        d2f_SELU[d2f_SELU == 1] = 0
-        d2f_SELU[d2f_SELU == 0] = (
-            self.scale * self.alpha * exp(module.input0[d2f_SELU == 0])
-        )
-        return d2f_SELU
-=======
         """Second SELU derivative: `SELU''(x) = 0 if x > 0 else scale*alpha*e^x`."""
         non_pos = le(module.input0, 0)
 
         result = zeros_like(module.input0)
         result[non_pos] = self.scale * self.alpha * exp(module.input0[non_pos])
 
-        return result
->>>>>>> 6f1f5e35
+        return result