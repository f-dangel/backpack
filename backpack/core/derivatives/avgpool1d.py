"""The code relies on the insight that average pooling can be understood as
convolution over single channels with a constant kernel."""

from backpack.core.derivatives.avgpoolnd import AvgPoolNDDerivatives


class AvgPool1DDerivatives(AvgPoolNDDerivatives):
    def __init__(self):
<<<<<<< HEAD
        super().__init__(N=1)

    def ea_jac_t_mat_jac_prod(self, module, g_inp, g_out, mat):
        raise NotImplementedError
=======
        super().__init__(N=1)
>>>>>>> 643ed291
<|MERGE_RESOLUTION|>--- conflicted
+++ resolved
@@ -6,11 +6,4 @@
 
 class AvgPool1DDerivatives(AvgPoolNDDerivatives):
     def __init__(self):
-<<<<<<< HEAD
-        super().__init__(N=1)
-
-    def ea_jac_t_mat_jac_prod(self, module, g_inp, g_out, mat):
-        raise NotImplementedError
-=======
-        super().__init__(N=1)
->>>>>>> 643ed291
+        super().__init__(N=1)