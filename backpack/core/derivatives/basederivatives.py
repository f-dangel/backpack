"""Base classes for more flexible Jacobians and second-order information."""
import warnings
<<<<<<< HEAD
from typing import Tuple
=======
from abc import ABC
from typing import Callable, Tuple
>>>>>>> f3bbc892

from torch import Tensor
from torch.nn import Module

from backpack.core.derivatives import shape_check


class BaseDerivatives(ABC):
    """First- and second-order partial derivatives of unparameterized module.

    Note:
        Throughout the code, use these conventions if possible:

        - `N`: batch size
        - Vectors
          - Layer input shape `[N, D_in]`
          - Layer output shape `[N, D_out]`
        - Images
          - Layer input shape `[N, C_in, H_in, W_in]`
          - Layer output shape `[N, C_out, H_out, W_out]`
        - `V`: vectorization axis

    Definition:
        For simplicity, consider the vector case, i.e. a function which maps an
        `[N, D_in]` `input` into an `[N, D_out]` `output`.

        The input-output Jacobian `J` of  is tensor of shape `[N, D_out, N_in, D_in]`.
        Partial derivatives are ordered as

            `J[i, j, k, l] = 𝜕output[i, j] / 𝜕input[k, l].

        The transposed input-output Jacobian `Jᵀ` has shape `[N, D_in, N, D_out]`.
        Partial derivatives are ordered as

            `Jᵀ[i, j, k, l] = 𝜕output[k, l] / 𝜕input[i, j]`.

        In general, feature dimension indices `j, l` are product indices.
    """

    @shape_check.jac_mat_prod_accept_vectors
    @shape_check.jac_mat_prod_check_shapes
    def jac_mat_prod(
        self, module: Module, g_inp: Tuple[Tensor], g_out: Tuple[Tensor], mat: Tensor
    ) -> Tensor:
        """Apply Jacobian of the output w.r.t. input to a matrix.

        It is assumed that the module input has shape `[N, *]`, while the output is
        of shape `[N, •]`. Both `*`, `•` denote arbitrary shapes.

        Apply Jacobian to all slices among the vectorization axis.

            `result[v, n, •] =  ∑ₖ ∑_* J[n, •, k, *] mat[v, n, *]`.

        Args:
            module: Extended module.
            g_inp: Gradients of the module w.r.t. its inputs.
            g_out: Gradients of the module w.r.t. its outputs.
            mat: Matrix the Jacobian will be applied to. Must have
                shape `[V, N, *]`.

        Returns:
            Jacobian-matrix product. Has shape [V, N, *].

        Note:
            - The Jacobian can be applied without knowledge about backpropagated
              derivatives. Both `g_inp` and `g_out` are usually not required and
              can be set to `None`.
        """
        return self._jac_mat_prod(module, g_inp, g_out, mat)

    def _jac_mat_prod(
        self, module: Module, g_inp: Tuple[Tensor], g_out: Tuple[Tensor], mat: Tensor
    ) -> Tensor:
        raise NotImplementedError

    @shape_check.jac_t_mat_prod_accept_vectors
    @shape_check.jac_t_mat_prod_check_shapes
    def jac_t_mat_prod(
        self, module: Module, g_inp: Tuple[Tensor], g_out: Tuple[Tensor], mat: Tensor
    ) -> Tensor:
        """Apply transposed input-ouput Jacobian of module output to a matrix.

        Implicit application of Jᵀ:
            result[v, ̃n, ̃c, ̃w, ...]
            = ∑_{n, c, w} Jᵀ[̃n, ̃c, ̃w, ..., n, c, w, ...] mat[v, n, c, w, ...].

        Args:
            module: module which derivative is calculated
            g_inp: input gradients
            g_out: output gradients
            mat: Matrix the transposed Jacobian will be applied to.
                Must have shape [V, N, C_out, H_out, ...].

        Returns:
            Transposed Jacobian-matrix product.
            Has shape [V, N, C_in, H_in, ...].
        """
        return self._jac_t_mat_prod(module, g_inp, g_out, mat)

    def _jac_t_mat_prod(
        self, module: Module, g_inp: Tuple[Tensor], g_out: Tuple[Tensor], mat: Tensor
    ) -> Tensor:
        raise NotImplementedError

    # TODO Add shape check
    # TODO Use new convention
    def ea_jac_t_mat_jac_prod(
        self, module: Module, g_inp: Tuple[Tensor], g_out: Tuple[Tensor], mat: Tensor
    ) -> Tensor:
        """Expectation approximation of outer product with input-output Jacobian.

        Used for backpropagation in KFRA.

        For `yₙ = f(xₙ) n=1,...,n`, compute `E(Jₙᵀ mat Jₙ) = 1/n ∑ₙ Jₙᵀ mat Jₙ`.
        In index notation, let `output[n]=f(input[n]) n = 1,...,n`. Then,
        `result[i,j]
        = 1/n ∑ₙₖₗ (𝜕output[n,k] / 𝜕input[n,i]) mat[k,l] (𝜕output[n,j] / 𝜕input[n,l])

        Args:
            module: Extended module.
            g_inp: Gradients of the module w.r.t. its inputs.
            g_out: Gradients of the module w.r.t. its outputs.
            mat: Matrix of shape `[D_out, D_out]`.

        # noqa: DAR202
        Returns:
            Matrix of shape `[D_in, D_in]`.

        Note:
            - This operation can be applied without knowledge about backpropagated
              derivatives. Both `g_inp` and `g_out` are usually not required and
              can be set to `None`.

        Raises:
            NotImplementedError: if not overwritten
        """
        raise NotImplementedError

    def hessian_is_zero(self) -> bool:
<<<<<<< HEAD
        """Whether ``∂²output[i] / ∂input[j] ∂input[k] = 0  ∀ i,j,k``."""
=======
        """Returns whether Hessian is zero.

        I.e. whether ``∂²output[i] / ∂input[j] ∂input[k] = 0  ∀ i,j,k``.

        # noqa: DAR202
        Returns:
            whether Hessian is zero

        Raises:
            NotImplementedError: if not overwritten
        """
>>>>>>> f3bbc892
        raise NotImplementedError

    def hessian_is_diagonal(self) -> bool:
        """Is `∂²output[i] / ∂input[j] ∂input[k]` nonzero only if `i = j = k`.

        The Hessian diagonal is only defined for layers that preserve the size
        of their input.

        Must be implemented by descendants that don't implement ``hessian_is_zero``.
<<<<<<< HEAD
=======

        # noqa: DAR202
        Returns:
            whether Hessian is diagonal

        Raises:
            NotImplementedError: if not overwritten
>>>>>>> f3bbc892
        """
        raise NotImplementedError

    # FIXME Currently returns `∂²output[i] / ∂input[i]² * g_out[0][i]`,
    # which s the residual matrix diagonal, rather than the Hessian diagonal
    def hessian_diagonal(
        self, module: Module, g_in: Tuple[Tensor], g_out: Tuple[Tensor]
    ) -> Tensor:
<<<<<<< HEAD
        """Return `∂²output[i] / ∂input[i]²`.

        Only required if `hessian_is_diagonal` returns `True`.
=======
        """Return the Hessian diagonal `∂²output[i] / ∂input[i]²`.

        Only required if `hessian_is_diagonal` returns `True`.
        The Hessian diagonal is only defined for layers that preserve the size
        of their input.
>>>>>>> f3bbc892

        Args:
            module: Module whose output-input Hessian diagonal is computed.
            g_in: Gradients w.r.t. the module input.
            g_out: Gradients w.r.t. the module output.

<<<<<<< HEAD
        Returns:
            Hessian diagonal. Has same shape as module input.
=======
        # noqa: DAR202
        Returns:
            Hessian diagonal. Has same shape as module input.

        Raises:
            NotImplementedError: if not overwritten
>>>>>>> f3bbc892
        """
        raise NotImplementedError

    def hessian_is_psd(self) -> bool:
        """Is `∂²output[i] / ∂input[j] ∂input[k]` positive semidefinite (PSD).

        # noqa: DAR202
        Returns:
            whether hessian is positive semi definite

        Raises:
            NotImplementedError: if not overwritten
        """
        raise NotImplementedError

    @shape_check.residual_mat_prod_accept_vectors
    @shape_check.residual_mat_prod_check_shapes
    def residual_mat_prod(
        self, module: Module, g_inp: Tuple[Tensor], g_out: Tuple[Tensor], mat: Tensor
    ) -> Tensor:
        """Multiply with the residual term.

        Performs mat → [∑_{k} Hz_k(x) 𝛿z_k] mat.

        Args:
            module: module
            g_inp: input gradients
            g_out: output gradients
            mat: matrix to multiply

        Returns:
            product

        Note:
            This function only has to be implemented if the residual is not
            zero and not diagonal (for instance, `BatchNorm`).
        """
        return self._residual_mat_prod(module, g_inp, g_out, mat)

    def _residual_mat_prod(
        self, module: Module, g_inp: Tuple[Tensor], g_out: Tuple[Tensor], mat: Tensor
    ) -> Tensor:
        raise NotImplementedError

    @staticmethod
    def _reshape_like(mat: Tensor, like: Tensor) -> Tensor:
        """Reshape as like with trailing and additional 0th dimension.

        If like is [N, C, H, ...], returns shape [-1, N, C, H, ...]

        Args:
            mat: matrix to reshape
            like: matrix with target shape

        Returns:
            reshaped matrix
        """
        V = -1
        shape = (V, *like.shape)
        return mat.reshape(shape)

    @classmethod
    def reshape_like_input(cls, mat: Tensor, module: Module) -> Tensor:
        """Reshapes matrix according to input.

        Args:
            mat: matrix to reshape
            module: module which input shape is used

        Returns:
            reshaped matrix
        """
        return cls._reshape_like(mat, module.input0)

    @classmethod
    def reshape_like_output(cls, mat: Tensor, module: Module) -> Tensor:
        """Reshapes matrix like output.

        Args:
            mat: matrix to reshape
            module: module which output is used

        Returns:
            reshaped matrix
        """
        return cls._reshape_like(mat, module.output)


class BaseParameterDerivatives(BaseDerivatives, ABC):
    """First- and second order partial derivatives of a module with parameters.

    Assumptions (true for `nn.Linear`, `nn.Conv(Transpose)Nd`, `nn.BatchNormNd`):
    - Parameters are saved as `.weight` and `.bias` fields in a module
    - The output is linear in the model parameters

    Shape conventions:
    ------------------
    Weight [C_w, H_w, W_w, ...] (usually 1d, 2d, 4d)
    Bias [C_b, ...] (usually 1d)

    For most layers, these shapes correspond to shapes of the module input or output.
    """

    @shape_check.bias_jac_mat_prod_accept_vectors
    @shape_check.bias_jac_mat_prod_check_shapes
    def bias_jac_mat_prod(
        self, module: Module, g_inp: Tuple[Tensor], g_out: Tuple[Tensor], mat: Tensor
    ) -> Tensor:
        """Apply Jacobian of the output w.r.t. bias to a matrix.

        Args:
            module: module to perform derivatives on
            g_inp: input gradients
            g_out: output gradients
            mat: Matrix the Jacobian will be applied to.
                Must have shape [V, C_b, ...].

        Returns:
            Jacobian-matrix product. Has shape [V, N, C_out, H_out, ...].
        """
        return self._bias_jac_mat_prod(module, g_inp, g_out, mat)

    def _bias_jac_mat_prod(
        self, module: Module, g_inp: Tuple[Tensor], g_out: Tuple[Tensor], mat: Tensor
    ) -> Tensor:
        raise NotImplementedError

    @shape_check.bias_jac_t_mat_prod_accept_vectors
    @shape_check.bias_jac_t_mat_prod_check_shapes
    def bias_jac_t_mat_prod(
        self,
        module: Module,
        g_inp: Tuple[Tensor],
        g_out: Tuple[Tensor],
        mat: Tensor,
        sum_batch: bool = True,
    ) -> Tensor:
        """Apply transposed Jacobian of the output w.r.t. bias to a matrix.

        Args:
            module: module to perform derivatives on
            g_inp: input gradients
            g_out: output gradients
            mat: Matrix the transposed Jacobian will be applied to.
                Must have shape [V, N, C_out, H_out, ...].
            sum_batch: Whether to sum over the batch dimension on the fly.

        Returns:
            Jacobian-matrix product.
            Has shape [V, N, C_b, ...] if `sum_batch == False`.
            Has shape [V, C_b, ...] if `sum_batch == True`.
        """
        return self._bias_jac_t_mat_prod(module, g_inp, g_out, mat, sum_batch=sum_batch)

    def _bias_jac_t_mat_prod(
        self,
        module: Module,
        g_inp: Tuple[Tensor],
        g_out: Tuple[Tensor],
        mat: Tensor,
        sum_batch: bool = True,
    ) -> Tensor:
        raise NotImplementedError

    @shape_check.weight_jac_mat_prod_accept_vectors
    @shape_check.weight_jac_mat_prod_check_shapes
    def weight_jac_mat_prod(
        self, module: Module, g_inp: Tuple[Tensor], g_out: Tuple[Tensor], mat: Tensor
    ) -> Tensor:
        """Apply Jacobian of the output w.r.t. weight to a matrix.

        Args:
            module: module to perform derivatives on
            g_inp: input gradients
            g_out: output gradients
            mat: Matrix the Jacobian will be applied to.
                Must have shape [V, C_w, H_w, ...].

        Returns:
            Jacobian-matrix product.
            Has shape [V, N, C_out, H_out, ...].
        """
        return self._weight_jac_mat_prod(module, g_inp, g_out, mat)

    def _weight_jac_mat_prod(
        self, module: Module, g_inp: Tuple[Tensor], g_out: Tuple[Tensor], mat: Tensor
    ) -> Tensor:
        raise NotImplementedError

    @shape_check.weight_jac_t_mat_prod_accept_vectors
    @shape_check.weight_jac_t_mat_prod_check_shapes
    def weight_jac_t_mat_prod(
        self,
        module: Module,
        g_inp: Tuple[Tensor],
        g_out: Tuple[Tensor],
        mat: Tensor,
        sum_batch: bool = True,
    ) -> Tensor:
        """Apply transposed Jacobian of the output w.r.t. weight to a matrix.

        Args:
            module: module to perform derivatives on
            g_inp: input gradients
            g_out: output gradients
            mat: Matrix the transposed Jacobian will be applied to.
                Must have shape [V, N, C_out, H_out, ...].
            sum_batch: Whether to sum over the batch dimension on the fly.

        Returns:
            Jacobian-matrix product.
            Has shape [V, N, C_w, H_w, ...] if `sum_batch == False`.
            Has shape [V, C_w, H_w, ...] if `sum_batch == True`.
        """
        return self._weight_jac_t_mat_prod(
            module, g_inp, g_out, mat, sum_batch=sum_batch
        )

    def _weight_jac_t_mat_prod(
        self,
        module: Module,
        g_inp: Tuple[Tensor],
        g_out: Tuple[Tensor],
        mat: Tensor,
        sum_batch: bool = True,
    ) -> Tensor:
        raise NotImplementedError

    @shape_check.bias_jac_t_mat_prod_accept_vectors
    @shape_check.bias_rnn_jac_t_mat_prod_check_shapes
    def bias_ih_l0_jac_t_mat_prod(
        self,
        module: Module,
        g_inp: Tuple[Tensor],
        g_out: Tuple[Tensor],
        mat: Tensor,
        sum_batch: bool = True,
    ) -> Tensor:
        """Apply transposed Jacobian of the output w.r.t. bias_ih_l0 to a matrix.

        Args:
            module: module to perform derivatives on
            g_inp: input gradients
            g_out: output gradients
            mat: Matrix the transposed Jacobian will be applied to.
                Must have shape [V, T, N, H].
            sum_batch: Whether to sum over the batch dimension on the fly.

        Returns:
            Jacobian-matrix product.
            Has shape [V, T, N, H] if `sum_batch == False`.
            Has shape [V, T, H] if `sum_batch == True`.
        """
        return self._bias_ih_l0_jac_t_mat_prod(
            module, g_inp, g_out, mat, sum_batch=sum_batch
        )

    def _bias_ih_l0_jac_t_mat_prod(
        self,
        module: Module,
        g_inp: Tuple[Tensor],
        g_out: Tuple[Tensor],
        mat: Tensor,
        sum_batch: bool = True,
    ) -> Tensor:
        raise NotImplementedError

    @shape_check.bias_jac_t_mat_prod_accept_vectors
    @shape_check.bias_rnn_jac_t_mat_prod_check_shapes
    def bias_hh_l0_jac_t_mat_prod(
        self,
        module: Module,
        g_inp: Tuple[Tensor],
        g_out: Tuple[Tensor],
        mat: Tensor,
        sum_batch: bool = True,
    ) -> Tensor:
        """Apply transposed Jacobian of the output w.r.t. bias_hh_l0 to a matrix.

        Args:
            module: module to perform derivatives on
            g_inp: input gradients
            g_out: output gradients
            mat: Matrix the transposed Jacobian will be applied to.
                Must have shape [V, T, N, H].
            sum_batch: Whether to sum over the batch dimension on the fly.

        Returns:
            Jacobian-matrix product.
            Has shape [V, T, N, H] if `sum_batch == False`.
            Has shape [V, T, H] if `sum_batch == True`.
        """
        return self._bias_hh_l0_jac_t_mat_prod(
            module, g_inp, g_out, mat, sum_batch=sum_batch
        )

    def _bias_hh_l0_jac_t_mat_prod(
        self,
        module: Module,
        g_inp: Tuple[Tensor],
        g_out: Tuple[Tensor],
        mat: Tensor,
        sum_batch: bool = True,
    ) -> Tensor:
        raise NotImplementedError

    @shape_check.weight_jac_t_mat_prod_accept_vectors
    @shape_check.weight_ih_jac_t_mat_prod_check_shapes
    def weight_ih_l0_jac_t_mat_prod(
        self,
        module: Module,
        g_inp: Tuple[Tensor],
        g_out: Tuple[Tensor],
        mat: Tensor,
        sum_batch: bool = True,
    ) -> Tensor:
        """Apply transposed Jacobian of the output w.r.t. weight_ih_l0 to a matrix.

        Args:
            module: module to perform derivatives on
            g_inp: input gradients
            g_out: output gradients
            mat: Matrix the transposed Jacobian will be applied to.
                Must have shape [V, T, N, H].
            sum_batch: Whether to sum over the batch dimension on the fly.

        Returns:
            Jacobian-matrix product.
            Has shape [V, T, N, H, I] if `sum_batch == False`.
            Has shape [V, T, H, I] if `sum_batch == True`.
        """
        return self._weight_ih_l0_jac_t_mat_prod(
            module, g_inp, g_out, mat, sum_batch=sum_batch
        )

    def _weight_ih_l0_jac_t_mat_prod(
        self,
        module: Module,
        g_inp: Tuple[Tensor],
        g_out: Tuple[Tensor],
        mat: Tensor,
        sum_batch: bool = True,
    ) -> Tensor:
        raise NotImplementedError

    @shape_check.weight_jac_t_mat_prod_accept_vectors
    @shape_check.weight_hh_jac_t_mat_prod_check_shapes
    def weight_hh_l0_jac_t_mat_prod(
        self,
        module: Module,
        g_inp: Tuple[Tensor],
        g_out: Tuple[Tensor],
        mat: Tensor,
        sum_batch: bool = True,
    ) -> Tensor:
        """Apply transposed Jacobian of the output w.r.t. weight_hh_l0 to a matrix.

        Args:
            module: module to perform derivatives on
            g_inp: input gradients
            g_out: output gradients
            mat: Matrix the transposed Jacobian will be applied to.
                Must have shape [V, T, N, H].
            sum_batch: Whether to sum over the batch dimension on the fly.

        Returns:
            Jacobian-matrix product.
            Has shape [V, T, N, H, I] if `sum_batch == False`.
            Has shape [V, T, H, I] if `sum_batch == True`.
        """
        return self._weight_hh_l0_jac_t_mat_prod(
            module, g_inp, g_out, mat, sum_batch=sum_batch
        )

    def _weight_hh_l0_jac_t_mat_prod(
        self,
        module: Module,
        g_inp: Tuple[Tensor],
        g_out: Tuple[Tensor],
        mat: Tensor,
        sum_batch: bool = True,
    ) -> Tensor:
        raise NotImplementedError


class BaseLossDerivatives(BaseDerivatives, ABC):
    """Second- order partial derivatives of loss functions."""

    # TODO Add shape check
    def sqrt_hessian(
        self, module: Module, g_inp: Tuple[Tensor], g_out: Tuple[Tensor]
    ) -> Tensor:
        """Symmetric factorization ('sqrt') of the loss Hessian.

        Args:
            module: module to perform derivatives on
            g_inp: input gradients
            g_out: output gradients

        Returns:
            square root of hessian
        """
        self._check_2nd_order_make_sense(module, g_out)
        return self._sqrt_hessian(module, g_inp, g_out)

    def _sqrt_hessian(
        self, module: Module, g_inp: Tuple[Tensor], g_out: Tuple[Tensor]
    ) -> Tensor:
        raise NotImplementedError

    # TODO Add shape check
    def sqrt_hessian_sampled(
        self,
        module: Module,
        g_inp: Tuple[Tensor],
        g_out: Tuple[Tensor],
        mc_samples: int = 1,
    ) -> Tensor:
        """Monte-Carlo sampled symmetric factorization of the loss Hessian.

        Args:
            module: module to perform derivatives on
            g_inp: input gradients
            g_out: output gradients
            mc_samples: number of monte carlo samples. Defaults to 1.

        Returns:
            square root of hessian
        """
        self._check_2nd_order_make_sense(module, g_out)
        return self._sqrt_hessian_sampled(module, g_inp, g_out, mc_samples=mc_samples)

    def _sqrt_hessian_sampled(
        self,
        module: Module,
        g_inp: Tuple[Tensor],
        g_out: Tuple[Tensor],
        mc_samples: int = 1,
    ) -> Tensor:
        raise NotImplementedError

    @shape_check.make_hessian_mat_prod_accept_vectors
    @shape_check.make_hessian_mat_prod_check_shapes
    def make_hessian_mat_prod(
        self, module: Module, g_inp: Tuple[Tensor], g_out: Tuple[Tensor]
    ) -> Callable[[Tensor], Tensor]:
        """Multiplication of the input Hessian with a matrix.

        Return a function that maps mat to H * mat.

        Args:
            module: module to perform derivatives on
            g_inp: input gradients
            g_out: output gradients

        Returns:
            function that maps mat to H * mat
        """
        self._check_2nd_order_make_sense(module, g_out)
        return self._make_hessian_mat_prod(module, g_inp, g_out)

    def _make_hessian_mat_prod(
        self, module: Module, g_inp: Tuple[Tensor], g_out: Tuple[Tensor]
    ) -> Callable[[Tensor], Tensor]:
        raise NotImplementedError

    # TODO Add shape check
    def sum_hessian(
        self, module: Module, g_inp: Tuple[Tensor], g_out: Tuple[Tensor]
    ) -> Tensor:
        """Loss Hessians, summed over the batch dimension.

        Args:
            module: module to perform derivatives on
            g_inp: input gradients
            g_out: output gradients

        Returns:
            sum of hessians
        """
        self._check_2nd_order_make_sense(module, g_out)
        return self._sum_hessian(module, g_inp, g_out)

    def _sum_hessian(
        self, module: Module, g_inp: Tuple[Tensor], g_out: Tuple[Tensor]
    ) -> Tensor:
        raise NotImplementedError

    def _check_2nd_order_make_sense(self, module: Module, g_out: Tuple[Tensor]) -> None:
        """Verify conditions for 2nd-order extensions to be working.

        2nd-order extensions are only guaranteed to work if the `loss`,
        on which `backward()` is called, is a scalar that has not been
        modified further after passing through the loss function module.

        Args:
            module: module to perform derivatives on
            g_out: output gradients
        """
        self._check_output_is_scalar(module)
        self._check_loss_has_not_been_modified(module, g_out)

    @classmethod
    def _check_output_is_scalar(cls, module: Module) -> None:
        """Raise an exception is the module output is not a scalar.

        Args:
            module: module to perform derivatives on

        Raises:
            ValueError: if output is not scalar
        """
        if module.output.numel() != 1:
            raise ValueError(
                "Output must be scalar. Got {}".format(module.output.shape)
            )

    @classmethod
    def _check_loss_has_not_been_modified(
        cls, module: Module, g_out: Tuple[Tensor]
    ) -> None:
        """Raise a warning if the module output seems to have been changed.

        Args:
            module: module to perform derivatives on
            g_out: output gradients
        """
        grad_out_is_identity = g_out is None or (g_out[0] == 1.0).all().item()
        if not grad_out_is_identity:
            warnings.warn(
                "The output of {} seems to have been modified.".format(module)
                + " Backpack might give wrong second-order information."
                + " Make sure you call backward() on the output of a loss"
                + " function module from torch.nn",
                UserWarning,
            )<|MERGE_RESOLUTION|>--- conflicted
+++ resolved
@@ -1,11 +1,7 @@
 """Base classes for more flexible Jacobians and second-order information."""
 import warnings
-<<<<<<< HEAD
-from typing import Tuple
-=======
 from abc import ABC
 from typing import Callable, Tuple
->>>>>>> f3bbc892
 
 from torch import Tensor
 from torch.nn import Module
@@ -145,9 +141,6 @@
         raise NotImplementedError
 
     def hessian_is_zero(self) -> bool:
-<<<<<<< HEAD
-        """Whether ``∂²output[i] / ∂input[j] ∂input[k] = 0  ∀ i,j,k``."""
-=======
         """Returns whether Hessian is zero.
 
         I.e. whether ``∂²output[i] / ∂input[j] ∂input[k] = 0  ∀ i,j,k``.
@@ -159,7 +152,6 @@
         Raises:
             NotImplementedError: if not overwritten
         """
->>>>>>> f3bbc892
         raise NotImplementedError
 
     def hessian_is_diagonal(self) -> bool:
@@ -169,8 +161,6 @@
         of their input.
 
         Must be implemented by descendants that don't implement ``hessian_is_zero``.
-<<<<<<< HEAD
-=======
 
         # noqa: DAR202
         Returns:
@@ -178,7 +168,6 @@
 
         Raises:
             NotImplementedError: if not overwritten
->>>>>>> f3bbc892
         """
         raise NotImplementedError
 
@@ -187,34 +176,23 @@
     def hessian_diagonal(
         self, module: Module, g_in: Tuple[Tensor], g_out: Tuple[Tensor]
     ) -> Tensor:
-<<<<<<< HEAD
-        """Return `∂²output[i] / ∂input[i]²`.
-
-        Only required if `hessian_is_diagonal` returns `True`.
-=======
         """Return the Hessian diagonal `∂²output[i] / ∂input[i]²`.
 
         Only required if `hessian_is_diagonal` returns `True`.
         The Hessian diagonal is only defined for layers that preserve the size
         of their input.
->>>>>>> f3bbc892
 
         Args:
             module: Module whose output-input Hessian diagonal is computed.
             g_in: Gradients w.r.t. the module input.
             g_out: Gradients w.r.t. the module output.
 
-<<<<<<< HEAD
-        Returns:
-            Hessian diagonal. Has same shape as module input.
-=======
         # noqa: DAR202
         Returns:
             Hessian diagonal. Has same shape as module input.
 
         Raises:
             NotImplementedError: if not overwritten
->>>>>>> f3bbc892
         """
         raise NotImplementedError
 
