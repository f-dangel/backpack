--- conflicted
+++ resolved
@@ -425,13 +425,7 @@
             If ``sum_batch=True``, has shape ``[V, *module.bias.shape]``.
             If sub-sampling is used, ``N`` is replaced by ``len(subsampling)``.
         """
-<<<<<<< HEAD
-        return self.param_mjp("bias", module, g_inp, g_out, mat, sum_batch=sum_batch)
-=======
-        return self._bias_jac_t_mat_prod(
-            module, g_inp, g_out, mat, sum_batch=sum_batch, subsampling=subsampling
-        )
->>>>>>> 69a83a45
+        return self.param_mjp("bias", module, g_inp, g_out, mat, sum_batch=sum_batch, subsampling=subsampling)
 
     def _bias_jac_t_mat_prod(
         self,
@@ -498,13 +492,7 @@
             If ``sum_batch=True``, has shape ``[V, *module.weight.shape]``.
             If sub-sampling is used, ``N`` is replaced by ``len(subsampling)``.
         """
-<<<<<<< HEAD
-        return self.param_mjp("weight", module, g_inp, g_out, mat, sum_batch=sum_batch)
-=======
-        return self._weight_jac_t_mat_prod(
-            module, g_inp, g_out, mat, sum_batch=sum_batch, subsampling=subsampling
-        )
->>>>>>> 69a83a45
+        return self.param_mjp("weight", module, g_inp, g_out, mat, sum_batch=sum_batch, subsampling=subsampling)
 
     def _weight_jac_t_mat_prod(
         self,
@@ -547,13 +535,8 @@
             ``len(subsampling)``. Has shape [V, *module.bias_ih_l0.shape] if
             ``sum_batch == True``.
         """
-<<<<<<< HEAD
         return self.param_mjp(
-            "bias_ih_l0", module, g_inp, g_out, mat, sum_batch=sum_batch
-=======
-        return self._bias_ih_l0_jac_t_mat_prod(
-            module, g_inp, g_out, mat, sum_batch=sum_batch, subsampling=subsampling
->>>>>>> 69a83a45
+            "bias_ih_l0", module, g_inp, g_out, mat, sum_batch=sum_batch, subsampling=subsampling
         )
 
     def _bias_ih_l0_jac_t_mat_prod(
@@ -597,13 +580,8 @@
             ``len(subsampling)``. Has shape [V, *module.bias_hh_l0.shape] if
             ``sum_batch == True``.
         """
-<<<<<<< HEAD
         return self.param_mjp(
-            "bias_hh_l0", module, g_inp, g_out, mat, sum_batch=sum_batch
-=======
-        return self._bias_hh_l0_jac_t_mat_prod(
-            module, g_inp, g_out, mat, sum_batch=sum_batch, subsampling=subsampling
->>>>>>> 69a83a45
+            "bias_hh_l0", module, g_inp, g_out, mat, sum_batch=sum_batch, subsampling=subsampling
         )
 
     def _bias_hh_l0_jac_t_mat_prod(
@@ -647,13 +625,8 @@
             ``len(subsampling)``. Has shape [V, *module.weight_ih_l0.shape] if
             ``sum_batch == True``.
         """
-<<<<<<< HEAD
         return self.param_mjp(
-            "weight_ih_l0", module, g_inp, g_out, mat, sum_batch=sum_batch
-=======
-        return self._weight_ih_l0_jac_t_mat_prod(
-            module, g_inp, g_out, mat, sum_batch=sum_batch, subsampling=subsampling
->>>>>>> 69a83a45
+            "weight_ih_l0", module, g_inp, g_out, mat, sum_batch=sum_batch, subsampling=subsampling
         )
 
     def _weight_ih_l0_jac_t_mat_prod(
@@ -697,13 +670,8 @@
             ``len(subsampling)``. Has shape [V, *module.weight_hh_l0.shape] if
             ``sum_batch == True``.
         """
-<<<<<<< HEAD
         return self.param_mjp(
-            "weight_hh_l0", module, g_inp, g_out, mat, sum_batch=sum_batch
-=======
-        return self._weight_hh_l0_jac_t_mat_prod(
-            module, g_inp, g_out, mat, sum_batch=sum_batch, subsampling=subsampling
->>>>>>> 69a83a45
+            "weight_hh_l0", module, g_inp, g_out, mat, sum_batch=sum_batch, subsampling=subsampling
         )
 
     def _weight_hh_l0_jac_t_mat_prod(
