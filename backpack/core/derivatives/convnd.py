import warnings

from numpy import prod
from torch import einsum
from torch.nn import Conv1d, Conv2d, Conv3d
from torch.nn.functional import (
    conv1d,
    conv2d,
    conv3d,
    conv_transpose1d,
    conv_transpose2d,
    conv_transpose3d,
)
from torch.nn.grad import _grad_input_padding

from backpack.core.derivatives.basederivatives import BaseParameterDerivatives
from backpack.utils import conv as convUtils
from einops import rearrange, reduce


class weight_jac_t_save_memory:
    """Choose algorithm to apply transposed convolution weight Jacobian."""

    _SAVE_MEMORY = True

    def __init__(self, save_memory=True):
        self._new_save_memory = save_memory

    def __enter__(self):
        """Store current value, set new value."""
        self._old_save_memory = weight_jac_t_save_memory._SAVE_MEMORY
        weight_jac_t_save_memory._SAVE_MEMORY = self._new_save_memory

    def __exit__(self, type, value, traceback):
        """Restore original value."""
        weight_jac_t_save_memory._SAVE_MEMORY = self._old_save_memory


class ConvNDDerivatives(BaseParameterDerivatives):
    def __init__(self, N):
        if N == 1:
            self.module = Conv1d
            self.conv_func = conv1d
            self.conv_transpose_func = conv_transpose1d
        elif N == 2:
            self.module = Conv2d
            self.conv_func = conv2d
            self.conv_transpose_func = conv_transpose2d
        elif N == 3:
            self.module = Conv3d
            self.conv_func = conv3d
            self.conv_transpose_func = conv_transpose3d
        else:
            raise ValueError("{}-dimensional Conv. is not implemented.".format(N))
        self.conv_dims = N

    def hessian_is_zero(self):
        return True

    def get_unfolded_input(self, module):
        return convUtils.unfold_by_conv(module.input0, module)

    def _jac_mat_prod(self, module, g_inp, g_out, mat):
        mat_as_conv = rearrange(mat, "v n c ... -> (v n) c ...")
        jmp_as_conv = self.conv_func(
            mat_as_conv,
            module.weight.data,
            stride=module.stride,
            padding=module.padding,
            dilation=module.dilation,
            groups=module.groups,
        )
        return self.reshape_like_output(jmp_as_conv, module)

    def _jac_t_mat_prod(self, module, g_inp, g_out, mat):
        mat_as_conv = rearrange(mat, "v n c ... -> (v n) c ...")
        jmp_as_conv = self.__jac_t(module, mat_as_conv)
        return self.reshape_like_input(jmp_as_conv, module)

    def __jac_t(self, module, mat):
        input_size = list(module.input0.size())
        input_size[0] = mat.size(0)

        grad_padding = _grad_input_padding(
            grad_output=mat,
            input_size=input_size,
            stride=module.stride,
            padding=module.padding,
            kernel_size=module.kernel_size,
            dilation=module.dilation,
        )

        jac_t_mat = self.conv_transpose_func(
            input=mat,
            weight=module.weight,
            bias=None,
            stride=module.stride,
            padding=module.padding,
            output_padding=grad_padding,
            groups=module.groups,
            dilation=module.dilation,
        )
        return jac_t_mat

    def _bias_jac_mat_prod(self, module, g_inp, g_out, mat):
        """mat has shape [V, C_out]"""
        # Expand batch dimension
        jac_mat = mat.unsqueeze(1)
        # Expand data dimensions
        for i in range(3, len(module.output.shape) + 1):
            jac_mat = jac_mat.unsqueeze(i)

        expand_shape = [-1, module.output.shape[0], -1, *module.output.shape[2:]]

        return jac_mat.expand(*expand_shape)

    def _bias_jac_t_mat_prod(self, module, g_inp, g_out, mat, sum_batch=True):
        axes = list(range(3, len(module.output.shape) + 1))
        if sum_batch:
            axes = [1] + axes
        return mat.sum(axes)

    def _weight_jac_mat_prod(self, module, g_inp, g_out, mat):
        if module.groups != 1:
            raise NotImplementedError("Groups greater than 1 are not supported yet")

        jac_mat = rearrange(mat, "v o i ... -> v o (i ...)")
        X = self.get_unfolded_input(module)
        jac_mat = einsum("nij,vki->vnkj", X, jac_mat)
        return self.reshape_like_output(jac_mat, module)

    def _weight_jac_t_mat_prod(self, module, g_inp, g_out, mat, sum_batch=True):
        save_memory = weight_jac_t_save_memory._SAVE_MEMORY

        if save_memory and self.conv_dims in [1, 2]:
            return self.__higher_conv_weight_jac_t(module, mat, sum_batch)

        else:

            if save_memory and self.conv_dims == 3:
                warnings.warn(
                    UserWarning(
                        "Conv3d: Cannot save memory as there is no Conv4d."
                        + " Fallback to more memory-intense method."
                    )
                )

            return self.__same_conv_weight_jac_t(module, mat, sum_batch)

    def __same_conv_weight_jac_t(self, module, mat, sum_batch):
        """Uses convolution of same order."""
        G = module.groups
        V = mat.shape[0]
        N, C_out = module.output.shape[0], module.output.shape[1]
        C_in = module.input0.shape[1]
        C_in_axis = 1
        N_axis = 0

        # treat channel groups like vectorization (v) and batch (n) axes
        mat = rearrange(mat, "v n (g c) ... -> (v n g) c ...", g=G, c=C_out // G)
        repeat_pattern = [1, C_in // G] + [1 for _ in range(self.conv_dims)]
        mat = mat.repeat(*repeat_pattern)
        mat = rearrange(mat, "a b ... -> (a b) ...")
        mat = mat.unsqueeze(C_in_axis)

        input = rearrange(module.input0, "n c ... -> (n c) ...")
        input = input.unsqueeze(N_axis)
        repeat_pattern = [1, V] + [1 for _ in range(self.conv_dims)]
        input = input.repeat(*repeat_pattern)

        grad_weight = self.conv_func(
            input,
            mat,
            bias=None,
            stride=module.dilation,
            padding=module.padding,
            dilation=module.stride,
            groups=C_in * N * V,
        ).squeeze(0)

        for dim in range(self.conv_dims):
            axis = dim + 1
            size = module.weight.shape[2 + dim]
            grad_weight = grad_weight.narrow(axis, 0, size)

<<<<<<< HEAD
        if sum_batch:
            return reduce(
                grad_weight,
                "(v n g i o) ... -> v (g o) i ...",
                "sum",
                g=G,
                v=V,
                n=N,
                i=C_in // G,
                o=C_out // G,
            )
        else:
            return rearrange(
                grad_weight,
                "(v n g i o) ... -> v n (g o) i ...",
                g=G,
                v=V,
                n=N,
                i=C_in // G,
                o=C_out // G,
            )
=======
        dim = {"g": G, "v": V, "n": N, "i": C_in // G, "o": C_out // G}
        if sum_batch:
            return reduce(grad_weight, "(v n g i o) ... -> v (g o) i ...", "sum", **dim)
        else:
            return rearrange(grad_weight, "(v n g i o) ... -> v n (g o) i ...", **dim)
>>>>>>> 7d82f5b5

    def __higher_conv_weight_jac_t(self, module, mat, sum_batch):
        """Requires higher-order convolution.

        The algorithm is proposed in:

            - Rochette, G., Manoel, A., & Tramel, E. W., Efficient per-example
              gradient computations in convolutional neural networks (2019).
        """
        G = module.groups
        V = mat.shape[0]
        N, C_out = module.output.shape[0], module.output.shape[1]
        C_in = module.input0.shape[1]

        if self.conv_dims == 1:
            _, _, L_in = module.input0.size()
            higher_conv_func = conv2d
            K_L_axis = 2
            K_L = module.kernel_size[0]
            spatial_dim = (C_in // G, L_in)
            spatial_dim_axis = (1, V, 1, 1)
            spatial_dim_new = (C_in // G, K_L)
        else:
            _, _, H_in, W_in = module.input0.size()
            higher_conv_func = conv3d
            K_H_axis, K_W_axis = 2, 3
            K_H, K_W = module.kernel_size
            spatial_dim = (C_in // G, H_in, W_in)
            spatial_dim_axis = (1, V, 1, 1, 1)
            spatial_dim_new = (C_in // G, K_H, K_W)

        # Reshape to extract groups from the convolutional layer
        # Channels are seen as an extra spatial dimension with kernel size 1
        input_conv = module.input0.reshape(1, N * G, *spatial_dim).repeat(
            *spatial_dim_axis
        )
        # Compute convolution between input and output; the batchsize is seen
        # as channels, taking advantage of the `groups` argument
        mat_conv = rearrange(mat, "v n c ... -> (v n c) ...").unsqueeze(1).unsqueeze(2)

        stride = (1, *module.stride)
        dilation = (1, *module.dilation)
        padding = (0, *module.padding)

        conv = higher_conv_func(
            input_conv,
            mat_conv,
            groups=V * N * G,
            stride=dilation,
            dilation=stride,
            padding=padding,
        ).squeeze(0)

        # Because of rounding shapes when using non-default stride or dilation,
        # convolution result must be truncated to convolution kernel size
        if self.conv_dims == 1:
            conv = conv.narrow(K_L_axis, 0, K_L)
        else:
            conv = conv.narrow(K_H_axis, 0, K_H).narrow(K_W_axis, 0, K_W)

        new_shape = [V, N, C_out, *spatial_dim_new]
        weight_grad = conv.reshape(*new_shape)

        if sum_batch:
            weight_grad = weight_grad.sum(1)

        return weight_grad

    def ea_jac_t_mat_jac_prod(self, module, g_inp, g_out, mat):
        in_features = int(prod(module.input0.size()[1:]))
        out_features = int(prod(module.output.size()[1:]))

        mat = mat.reshape(out_features, *module.output.size()[1:])
        jac_t_mat = self.__jac_t(module, mat).reshape(out_features, in_features)

        mat_t_jac = jac_t_mat.t().reshape(in_features, *module.output.size()[1:])
        jac_t_mat_t_jac = self.__jac_t(module, mat_t_jac)
        jac_t_mat_t_jac = jac_t_mat_t_jac.reshape(in_features, in_features)

        return jac_t_mat_t_jac.t()<|MERGE_RESOLUTION|>--- conflicted
+++ resolved
@@ -183,35 +183,11 @@
             size = module.weight.shape[2 + dim]
             grad_weight = grad_weight.narrow(axis, 0, size)
 
-<<<<<<< HEAD
-        if sum_batch:
-            return reduce(
-                grad_weight,
-                "(v n g i o) ... -> v (g o) i ...",
-                "sum",
-                g=G,
-                v=V,
-                n=N,
-                i=C_in // G,
-                o=C_out // G,
-            )
-        else:
-            return rearrange(
-                grad_weight,
-                "(v n g i o) ... -> v n (g o) i ...",
-                g=G,
-                v=V,
-                n=N,
-                i=C_in // G,
-                o=C_out // G,
-            )
-=======
         dim = {"g": G, "v": V, "n": N, "i": C_in // G, "o": C_out // G}
         if sum_batch:
             return reduce(grad_weight, "(v n g i o) ... -> v (g o) i ...", "sum", **dim)
         else:
             return rearrange(grad_weight, "(v n g i o) ... -> v n (g o) i ...", **dim)
->>>>>>> 7d82f5b5
 
     def __higher_conv_weight_jac_t(self, module, mat, sum_batch):
         """Requires higher-order convolution.
