--- conflicted
+++ resolved
@@ -169,29 +169,15 @@
         N_axis = 0
         dims = self.dim_text
 
-<<<<<<< HEAD
-        repeat_pattern = [1, C_in] + [1 for _ in range(self.conv_dims)]
+        # treat channel groups like vectorization (v) and batch (n) axes
         mat = rearrange(mat, "v n c ... -> (v n) c ...")
-        # mat = eingroup("v,n,c,{}->vn,c,{}".format(dims, dims), mat)
-=======
-        # treat channel groups like vectorization (v) and batch (n) axes
-        mat = eingroup(
-            "v,n,gc,{}->vng,c,{}".format(dims, dims), mat, dim={"g": G, "c": C_out // G}
-        )
         repeat_pattern = [1, C_in // G] + [1 for _ in range(self.conv_dims)]
->>>>>>> 567f079b
         mat = mat.repeat(*repeat_pattern)
         mat = rearrange(mat, "a b ... -> (a b) ...")
         # mat = eingroup("a,b,{}->ab,{}".format(dims, dims), mat)
         mat = mat.unsqueeze(C_in_axis)
 
-<<<<<<< HEAD
-        repeat_pattern = [1, V] + [1 for _ in range(self.conv_dims)]
         input = rearrange(module.input0, "n c ... -> (n c) ...")
-        # input = eingroup("n,c,{}->nc,{}".format(dims, dims), module.input0)
-=======
-        input = eingroup("n,c,{}->nc,{}".format(dims, dims), module.input0)
->>>>>>> 567f079b
         input = input.unsqueeze(N_axis)
         repeat_pattern = [1, V] + [1 for _ in range(self.conv_dims)]
         input = input.repeat(*repeat_pattern)
