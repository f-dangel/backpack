--- conflicted
+++ resolved
@@ -12,16 +12,6 @@
         return False
 
     def df(self, module, g_inp, g_out):
-<<<<<<< HEAD
-        """First ELU derivative: `ELU'(x) = alpha * e^x if x < 0 else 1`."""
-        df_ELU = gt(module.input0, 0).float()
-        df_ELU[df_ELU == 0] = module.alpha * exp(module.input0[df_ELU == 0])
-        return df_ELU
-
-    def d2f(self, module, g_inp, g_out):
-        """Second ELU derivative: `ELU''(x) = alpha * e^x if x < 0 else 1`."""
-        return self.df(module, g_inp, g_out)
-=======
         """First ELU derivative: `ELU'(x) = alpha * e^x if x <= 0 else 1`."""
         non_pos = le(module.input0, 0)
 
@@ -37,5 +27,4 @@
         result = zeros_like(module.input0)
         result[non_pos] = module.alpha * exp(module.input0[non_pos])
 
-        return result
->>>>>>> 6f1f5e35
+        return result