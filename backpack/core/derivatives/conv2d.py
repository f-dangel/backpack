import torch
from ...core.layers import Conv2dConcat
from ...utils.utils import einsum
from ...utils import conv as convUtils
from torch.nn import Conv2d
from torch.nn.functional import conv_transpose2d, conv2d
from .basederivatives import BaseDerivatives


class Conv2DDerivatives(BaseDerivatives):
    def get_module(self):
        return Conv2d

    def hessian_is_zero(self):
        return True

    # Jacobian-matrix product
    def jac_mat_prod(self, module, grad_input, grad_output, mat):
        convUtils.check_sizes_input_jac(mat, module)
        mat_as_conv = self.__reshape_for_conv_in(mat, module)
        jmp_as_conv = self.__apply_jacobian_of(module, mat_as_conv)
        convUtils.check_sizes_output_jac(jmp_as_conv, module)

        return self.__reshape_for_matmul(jmp_as_conv, module)

    def __apply_jacobian_of(self, module, mat):
        return conv2d(
            mat,
            module.weight.data,
            stride=module.stride,
            padding=module.padding,
            dilation=module.dilation,
            groups=module.groups)

    def __reshape_for_conv_in(self, bmat, module):
        batch, in_channels, in_x, in_y = module.input0.size()
        num_classes = bmat.size(2)
        bmat = einsum('boc->cbo', (bmat,)).contiguous()
        bmat = bmat.view(num_classes * batch, in_channels, in_x, in_y)
        return bmat

    def __reshape_for_matmul(self, bconv, module):
        batch = module.output_shape[0]
        out_features = torch.prod(module.output_shape) / batch
        bconv = bconv.view(-1, batch, out_features)
        bconv = einsum('cbi->bic', (bconv,))
        return bconv

    # Transposed Jacobian-matrix product
    def jac_t_mat_prod(self, module, grad_input, grad_output, mat):
        convUtils.check_sizes_input_jac_t(mat, module)
        mat_as_conv = self.__reshape_for_conv_out(mat, module)
        jmp_as_conv = self.__apply_jacobian_t_of(module, mat_as_conv)
        convUtils.check_sizes_output_jac_t(jmp_as_conv, module)

        return self.__reshape_for_matmul_t(jmp_as_conv, module)

    def __reshape_for_conv_out(self, bmat, module):
        batch, out_channels, out_x, out_y = module.output_shape
        num_classes = bmat.size(2)

        bmat = einsum('boc->cbo', (bmat,)).contiguous()
        bmat = bmat.view(num_classes * batch, out_channels, out_x, out_y)
        return bmat

    def __reshape_for_matmul_t(self, bconv, module):
        batch = module.output_shape[0]
        in_features = module.input0.numel() / batch
        bconv = bconv.view(-1, batch, in_features)
        bconv = einsum('cbi->bic', (bconv,))
        return bconv

    def __apply_jacobian_t_of(self, module, mat):
        return conv_transpose2d(
            mat,
            module.weight.data,
            stride=module.stride,
            padding=module.padding,
            dilation=module.dilation,
            groups=module.groups)

    # TODO: Improve performance
    def bias_jac_mat_prod(self, module, grad_input, grad_output, mat):
        batch, out_channels, out_x, out_y = module.output_shape
        num_cols = mat.size(1)
        # mat has shape (out_channels, num_cols)
        # expand for each batch and for each channel
        jac_mat = mat.view(1, out_channels, 1, 1, num_cols)
        jac_mat = jac_mat.expand(batch, -1, out_x, out_y, -1).contiguous()
        return jac_mat.view(batch, -1, num_cols)

    def bias_jac_t_mat_prod(self, module, grad_input, grad_output, mat):
        batch, out_channels, out_x, out_y = module.output_shape
        num_cols = mat.size(2)
        shape = (batch, out_channels, out_x * out_y, num_cols)
        # mat has shape (batch, out_features, num_cols)
        # sum back over the pixels and batch dimensions
        return mat.view(shape).sum([0, 2])

    # TODO: Improve performance, get rid of unfold
    def weight_jac_mat_prod(self, module, grad_input, grad_output, mat):
        batch, out_channels, out_x, out_y = module.output_shape
        out_features = out_channels * out_x * out_y
        num_cols = mat.size(1)
        jac_mat = mat.view(1, out_channels, -1, num_cols)
        jac_mat = jac_mat.expand(batch, out_channels, -1, -1)
        jac_mat = einsum('bij,bkic->bkjc', (convUtils.unfold_func(module)(
            module.input0), jac_mat)).contiguous()
        jac_mat = jac_mat.view(batch, out_features, num_cols)
        return jac_mat

    # TODO: Improve performance, get rid of unfold
    def weight_jac_t_mat_prod(self, module, grad_input, grad_output, mat):
        batch, out_channels, out_x, out_y = module.output_shape
        batch, in_channels, in_x, in_y = module.input0.shape
        num_cols = mat.shape[-1]

        jac_t_mat = mat.view(batch, out_channels, -1, num_cols)
        jac_t_mat = einsum('bij,bkjc->kic', (convUtils.unfold_func(module)(
            module.input0), jac_t_mat)).contiguous()
        jac_t_mat = jac_t_mat.view(module.weight.numel(), num_cols)
        return jac_t_mat

<<<<<<< HEAD

class Conv2DConcatDerivatives(BaseDerivatives):
    def get_module(self):
        return Conv2dConcat

    def hessian_is_zero(self):
        return True

    # Jacobian-matrix product
    def jac_mat_prod(self, module, grad_input, grad_output, mat):
        convUtils.check_sizes_input_jac(mat, module)
        mat_as_conv = self.__reshape_for_conv_in(mat, module)
        jmp_as_conv = self.__apply_jacobian_of(module, mat_as_conv)
        convUtils.check_sizes_output_jac(jmp_as_conv, module)

        return self.__reshape_for_matmul(jmp_as_conv, module)

    def __apply_jacobian_of(self, module, mat):
        return conv2d(
            mat,
            module._slice_weight().data,
            stride=module.stride,
            padding=module.padding,
            dilation=module.dilation,
            groups=module.groups)

    def __reshape_for_conv_in(self, bmat, module):
        batch, in_channels, in_x, in_y = module.input0.size()
        num_classes = bmat.size(2)
        bmat = einsum('boc->cbo', (bmat, )).contiguous()
        bmat = bmat.view(num_classes * batch, in_channels, in_x, in_y)
        return bmat

    def __reshape_for_matmul(self, bconv, module):
        batch = module.output_shape[0]
        out_features = torch.prod(module.output_shape) / batch
        bconv = bconv.view(-1, batch, out_features)
        bconv = einsum('cbi->bic', (bconv, ))
        return bconv

    # Transposed Jacobian-matrix product
    def jac_t_mat_prod(self, module, grad_input, grad_output, mat):
        convUtils.check_sizes_input_jac_t(mat, module)
        mat_as_conv = self.__reshape_for_conv_out(mat, module)
        jmp_as_conv = self.__apply_jacobian_t_of(module, mat_as_conv)
        convUtils.check_sizes_output_jac_t(jmp_as_conv, module)

        return self.__reshape_for_matmul_t(jmp_as_conv, module)

    def __reshape_for_conv_out(self, bmat, module):
        batch, out_channels, out_x, out_y = module.output_shape
        num_classes = bmat.size(2)

        bmat = einsum('boc->cbo', (bmat, )).contiguous()
        bmat = bmat.view(num_classes * batch, out_channels, out_x, out_y)
        return bmat

    def __reshape_for_matmul_t(self, bconv, module):
        batch = module.output_shape[0]
        in_features = module.input0.numel() / batch
        bconv = bconv.view(-1, batch, in_features)
        bconv = einsum('cbi->bic', (bconv, ))
        return bconv

    def __apply_jacobian_t_of(self, module, mat):
        return conv_transpose2d(
            mat,
            module._slice_weight().data,
            stride=module.stride,
            padding=module.padding,
            dilation=module.dilation,
            groups=module.groups)

    # TODO: Improve performance, get rid of unfold
    def weight_jac_mat_prod(self, module, grad_input, grad_output, mat):
        batch, out_channels, out_x, out_y = module.output_shape
        out_features = out_channels * out_x * out_y
        num_cols = mat.size(1)
        jac_mat = mat.view(1, out_channels, -1, num_cols)
        jac_mat = jac_mat.expand(batch, out_channels, -1, -1)

        X = convUtils.unfold_func(module)(module.input0)
        if module.has_bias():
            X = module.append_ones(X)

        jac_mat = einsum('bij,bkic->bkjc', (X, jac_mat)).contiguous()
        jac_mat = jac_mat.view(batch, out_features, num_cols)
        return jac_mat

    # TODO: Improve performance, get rid of unfold
    def weight_jac_t_mat_prod(self, module, grad_input, grad_output, mat):
        batch, out_channels, out_x, out_y = module.output_shape
        num_cols = mat.size(2)

        jac_t_mat = mat.view(batch, out_channels, -1, num_cols)

        X = convUtils.unfold_func(module)(module.input0)
        if module.has_bias():
            X = module.append_ones(X)

        jac_t_mat = einsum('bij,bkjc->kic', (X, jac_t_mat)).contiguous()
        jac_t_mat = jac_t_mat.view(module.weight.numel(), num_cols)
        return jac_t_mat
=======
    def weight_jac_t_mat_prod2(self, module, grad_input, grad_output, mat):
        batch, out_channels, out_x, out_y = module.output_shape
        batch, in_channels, in_x, in_y = module.input0.shape
        k_x, k_y = module.kernel_size
        num_cols = mat.shape[-1]

        mat = mat.view(batch, out_channels, out_x, out_y)
        mat = mat.repeat(1, in_channels, 1, 1)
        mat = mat.view(batch * out_channels * in_channels, 1, out_x, out_y)

        input = module.input0.view(1, -1, in_x, in_y)

        grad_weight = conv2d(input, mat, None, module.dilation, module.padding,
                             module.stride, in_channels * batch)

        grad_weight = grad_weight.view(batch, out_channels * in_channels, k_x, k_y)
        grad_weight = grad_weight.sum(0)
        grad_weight = grad_weight.view(in_channels, out_channels, k_x, k_y)
        grad_weight = einsum('mnxy->nmxy', grad_weight)

        return grad_weight
>>>>>>> 4656cc03
<|MERGE_RESOLUTION|>--- conflicted
+++ resolved
@@ -35,7 +35,7 @@
     def __reshape_for_conv_in(self, bmat, module):
         batch, in_channels, in_x, in_y = module.input0.size()
         num_classes = bmat.size(2)
-        bmat = einsum('boc->cbo', (bmat,)).contiguous()
+        bmat = einsum('boc->cbo', (bmat, )).contiguous()
         bmat = bmat.view(num_classes * batch, in_channels, in_x, in_y)
         return bmat
 
@@ -43,7 +43,7 @@
         batch = module.output_shape[0]
         out_features = torch.prod(module.output_shape) / batch
         bconv = bconv.view(-1, batch, out_features)
-        bconv = einsum('cbi->bic', (bconv,))
+        bconv = einsum('cbi->bic', (bconv, ))
         return bconv
 
     # Transposed Jacobian-matrix product
@@ -59,7 +59,7 @@
         batch, out_channels, out_x, out_y = module.output_shape
         num_classes = bmat.size(2)
 
-        bmat = einsum('boc->cbo', (bmat,)).contiguous()
+        bmat = einsum('boc->cbo', (bmat, )).contiguous()
         bmat = bmat.view(num_classes * batch, out_channels, out_x, out_y)
         return bmat
 
@@ -67,7 +67,7 @@
         batch = module.output_shape[0]
         in_features = module.input0.numel() / batch
         bconv = bconv.view(-1, batch, in_features)
-        bconv = einsum('cbi->bic', (bconv,))
+        bconv = einsum('cbi->bic', (bconv, ))
         return bconv
 
     def __apply_jacobian_t_of(self, module, mat):
@@ -121,7 +121,29 @@
         jac_t_mat = jac_t_mat.view(module.weight.numel(), num_cols)
         return jac_t_mat
 
-<<<<<<< HEAD
+    def weight_jac_t_mat_prod2(self, module, grad_input, grad_output, mat):
+        batch, out_channels, out_x, out_y = module.output_shape
+        batch, in_channels, in_x, in_y = module.input0.shape
+        k_x, k_y = module.kernel_size
+        num_cols = mat.shape[-1]
+
+        mat = mat.view(batch, out_channels, out_x, out_y)
+        mat = mat.repeat(1, in_channels, 1, 1)
+        mat = mat.view(batch * out_channels * in_channels, 1, out_x, out_y)
+
+        input = module.input0.view(1, -1, in_x, in_y)
+
+        grad_weight = conv2d(input, mat, None, module.dilation, module.padding,
+                             module.stride, in_channels * batch)
+
+        grad_weight = grad_weight.view(batch, out_channels * in_channels, k_x,
+                                       k_y)
+        grad_weight = grad_weight.sum(0)
+        grad_weight = grad_weight.view(in_channels, out_channels, k_x, k_y)
+        grad_weight = einsum('mnxy->nmxy', grad_weight)
+
+        return grad_weight
+
 
 class Conv2DConcatDerivatives(BaseDerivatives):
     def get_module(self):
@@ -224,27 +246,4 @@
 
         jac_t_mat = einsum('bij,bkjc->kic', (X, jac_t_mat)).contiguous()
         jac_t_mat = jac_t_mat.view(module.weight.numel(), num_cols)
-        return jac_t_mat
-=======
-    def weight_jac_t_mat_prod2(self, module, grad_input, grad_output, mat):
-        batch, out_channels, out_x, out_y = module.output_shape
-        batch, in_channels, in_x, in_y = module.input0.shape
-        k_x, k_y = module.kernel_size
-        num_cols = mat.shape[-1]
-
-        mat = mat.view(batch, out_channels, out_x, out_y)
-        mat = mat.repeat(1, in_channels, 1, 1)
-        mat = mat.view(batch * out_channels * in_channels, 1, out_x, out_y)
-
-        input = module.input0.view(1, -1, in_x, in_y)
-
-        grad_weight = conv2d(input, mat, None, module.dilation, module.padding,
-                             module.stride, in_channels * batch)
-
-        grad_weight = grad_weight.view(batch, out_channels * in_channels, k_x, k_y)
-        grad_weight = grad_weight.sum(0)
-        grad_weight = grad_weight.view(in_channels, out_channels, k_x, k_y)
-        grad_weight = einsum('mnxy->nmxy', grad_weight)
-
-        return grad_weight
->>>>>>> 4656cc03
+        return jac_t_mat