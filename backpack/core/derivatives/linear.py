"""Contains partial derivatives for the ``torch.nn.Linear`` layer."""
<<<<<<< HEAD
from typing import Any
=======
from typing import Tuple
>>>>>>> f3bbc892

from torch import Size, Tensor, einsum
from torch.nn import Linear

from backpack.core.derivatives.basederivatives import BaseParameterDerivatives


class LinearDerivatives(BaseParameterDerivatives):
    """Partial derivatives for the Linear layer.

    Index conventions:
    ------------------
    * v: Free dimension
    * n: Batch dimension
    * o: Output dimension
    * i: Input dimension
    """

    def hessian_is_zero(self) -> bool:
        """Linear layer output is linear w.r.t. to its input.

        Returns:
            True
        """
        return True

    def _jac_t_mat_prod(
<<<<<<< HEAD
        self, module: Linear, g_inp: Any, g_out: Any, mat: Tensor
    ) -> Tensor:
        """Batch-apply transposed Jacobian of the output w.r.t. the input.

        Args:
            module: Linear layer.
            g_inp: Gradients w.r.t. module input. Not required by the implementation.
            g_out: Gradients w.r.t. module output. Not required by the implementation.
            mat: Batch of ``V`` vectors of same shape as the layer output
                (``[N, *, out_features]``) to which the transposed output-input Jacobian
                is applied. Has shape ``[V, N, *, out_features]``.

        Returns:
            Batched transposed Jacobian vector products. Has shape
            ``[V, N, *, in_features]``.
        """
        return einsum("oi,vn...o->vn...i", module.weight.data, mat)

    def _jac_mat_prod(
        self, module: Linear, g_inp: Any, g_out: Any, mat: Tensor
    ) -> Tensor:
        """Batch-apply Jacobian of the output w.r.t. the input.

        Args:
            module: Linear layer.
            g_inp: Gradients w.r.t. module input. Not required by the implementation.
            g_out: Gradients w.r.t. module output. Not required by the implementation.
            mat: Batch of ``V`` vectors of same shape as the layer input
                (``[N, *, in_features]``) to which the output-input Jacobian is applied.
                Has shape ``[V, N, *, in_features]``.

        Returns:
            Batched Jacobian vector products. Has shape ``[V, N, *, out_features]``.
        """
        return einsum("oi,vn...i->vn...o", module.weight.data, mat)

    def ea_jac_t_mat_jac_prod(
        self, module: Linear, g_inp: Any, g_out: Any, mat: Tensor
    ) -> Tensor:
        """Expectation approximation of outer product with input-output Jacobian.

        Used for KFRA backpropagation: ``mat ← E(Jₙᵀ mat Jₙ) = 1/N ∑ₙ Jₙᵀ mat Jₙ``.
=======
        self, module: Linear, g_inp: Tuple[Tensor], g_out: Tuple[Tensor], mat: Tensor
    ) -> Tensor:
        """Batch-apply transposed Jacobian of the output w.r.t. the input.
>>>>>>> f3bbc892

        Args:
            module: Linear layer.
            g_inp: Gradients w.r.t. module input. Not required by the implementation.
            g_out: Gradients w.r.t. module output. Not required by the implementation.
<<<<<<< HEAD
            mat: Matrix of shape
                ``[module.output.numel() // N, module.output.numel() // N]``.

        Returns:
            Matrix of shape
            ``[module.input0.numel() // N, module.input0.numel() // N]``.
        """
        add_features = self._get_additional_dims(module).numel()
        in_features, out_features = module.in_features, module.out_features

        jac = module.weight.data

        result = mat.reshape(add_features, out_features, add_features, out_features)
        result = einsum("ik,xiyj,jl->xkyl", (jac, result, jac))

        return result.reshape(in_features * add_features, in_features * add_features)

    def _weight_jac_mat_prod(
        self, module: Linear, g_inp: Any, g_out: Any, mat: Tensor
    ) -> Tensor:
        """Batch-apply Jacobian of the output w.r.t. the weight.
=======
            mat: Batch of ``V`` vectors of same shape as the layer output
                (``[N, *, out_features]``) to which the transposed output-input Jacobian
                is applied. Has shape ``[V, N, *, out_features]``.

        Returns:
            Batched transposed Jacobian vector products. Has shape
            ``[V, N, *, in_features]``.
        """
        return einsum("oi,vn...o->vn...i", module.weight, mat)

    def _jac_mat_prod(
        self, module: Linear, g_inp: Tuple[Tensor], g_out: Tuple[Tensor], mat: Tensor
    ) -> Tensor:
        """Batch-apply Jacobian of the output w.r.t. the input.

        Args:
            module: Linear layer.
            g_inp: Gradients w.r.t. module input. Not required by the implementation.
            g_out: Gradients w.r.t. module output. Not required by the implementation.
            mat: Batch of ``V`` vectors of same shape as the layer input
                (``[N, *, in_features]``) to which the output-input Jacobian is applied.
                Has shape ``[V, N, *, in_features]``.

        Returns:
            Batched Jacobian vector products. Has shape ``[V, N, *, out_features]``.
        """
        return einsum("oi,vn...i->vn...o", module.weight, mat)

    def ea_jac_t_mat_jac_prod(
        self, module: Linear, g_inp: Tuple[Tensor], g_out: Tuple[Tensor], mat: Tensor
    ) -> Tensor:
        """Expectation approximation of outer product with input-output Jacobian.

        Used for KFRA backpropagation: ``mat ← E(Jₙᵀ mat Jₙ) = 1/N ∑ₙ Jₙᵀ mat Jₙ``.
>>>>>>> f3bbc892

        Args:
            module: Linear layer.
            g_inp: Gradients w.r.t. module input. Not required by the implementation.
            g_out: Gradients w.r.t. module output. Not required by the implementation.
<<<<<<< HEAD
            mat: Batch of ``V`` vectors of shape ``module.weight.shape`` to which the
                transposed output-input Jacobian is applied. Has shape
                ``[V, *module.weight.shape]``.

=======
            mat: Matrix of shape
                ``[module.output.numel() // N, module.output.numel() // N]``.

        Returns:
            Matrix of shape
            ``[module.input0.numel() // N, module.input0.numel() // N]``.
        """
        add_features = self._get_additional_dims(module).numel()
        in_features, out_features = module.in_features, module.out_features

        result = mat.reshape(add_features, out_features, add_features, out_features)
        result = einsum("ik,xiyj,jl->xkyl", module.weight, result, module.weight)

        return result.reshape(in_features * add_features, in_features * add_features)

    def _weight_jac_mat_prod(
        self, module: Linear, g_inp: Tuple[Tensor], g_out: Tuple[Tensor], mat: Tensor
    ) -> Tensor:
        """Batch-apply Jacobian of the output w.r.t. the weight.

        Args:
            module: Linear layer.
            g_inp: Gradients w.r.t. module input. Not required by the implementation.
            g_out: Gradients w.r.t. module output. Not required by the implementation.
            mat: Batch of ``V`` vectors of shape ``module.weight.shape`` to which the
                transposed output-input Jacobian is applied. Has shape
                ``[V, *module.weight.shape]``.

>>>>>>> f3bbc892
        Returns:
            Batched Jacobian vector products. Has shape
            ``[V, N, *module.output.shape]``.
        """
        return einsum("n...i,voi->vn...o", module.input0, mat)

    def _weight_jac_t_mat_prod(
<<<<<<< HEAD
        self, module: Linear, g_inp: Any, g_out: Any, mat: Tensor, sum_batch: int = True
=======
        self,
        module: Linear,
        g_inp: Tuple[Tensor],
        g_out: Tuple[Tensor],
        mat: Tensor,
        sum_batch: int = True,
>>>>>>> f3bbc892
    ) -> Tensor:
        """Batch-apply transposed Jacobian of the output w.r.t. the weight.

        Args:
            module: Linear layer.
            g_inp: Gradients w.r.t. module input. Not required by the implementation.
            g_out: Gradients w.r.t. module output. Not required by the implementation.
            mat: Batch of ``V`` vectors of same shape as the layer output
                (``[N, *, out_features]``) to which the transposed output-input Jacobian
                is applied. Has shape ``[V, N, *, out_features]``.
            sum_batch: Sum the result's batch axis. Default: ``True``.

        Returns:
            Batched transposed Jacobian vector products. Has shape
                ``[V, N, *module.weight.shape]`` when ``sum_batch`` is ``False``. With
                ``sum_batch=True``, has shape ``[V, *module.weight.shape]``.
        """
        d_weight = module.input0

        if self._has_additional_dims(module):
            # Flatten additional dimensions because they cannot be represented as
            # ellipsis. WAITING https://github.com/pytorch/pytorch/issues/45854
            d_weight = d_weight.flatten(start_dim=1, end_dim=-2)
            mat = mat.flatten(start_dim=2, end_dim=-2)
            equation = f"vnao,nai->v{'' if sum_batch else 'n'}oi"
        else:
            equation = f"vno,ni->v{'' if sum_batch else 'n'}oi"

        return einsum(equation, mat, d_weight)

    def _bias_jac_mat_prod(
<<<<<<< HEAD
        self, module: Linear, g_inp: Any, g_out: Any, mat: Tensor
=======
        self, module: Linear, g_inp: Tuple[Tensor], g_out: Tuple[Tensor], mat: Tensor
>>>>>>> f3bbc892
    ) -> Tensor:
        """Batch-apply Jacobian of the output w.r.t. the bias.

        Args:
            module: Linear layer.
            g_inp: Gradients w.r.t. module input. Not required by the implementation.
            g_out: Gradients w.r.t. module output. Not required by the implementation.
            mat: Batch of ``V`` vectors of shape ``module.bias.shape`` to which the
                transposed output-input Jacobian is applied. Has shape
                ``[V, *module.bias.shape]``.

        Returns:
            Batched Jacobian vector products. Has shape
            ``[V, N, *module.output.shape]``.
        """
        N = module.input0.shape[0]
        additional_dims = list(self._get_additional_dims(module))

        for _ in range(len(additional_dims) + 1):
            mat = mat.unsqueeze(1)

        expand = [-1, N] + additional_dims + [-1]

        return mat.expand(*expand)

    def _bias_jac_t_mat_prod(
<<<<<<< HEAD
        self, module: Linear, g_inp: Any, g_out: Any, mat: Tensor, sum_batch: int = True
=======
        self,
        module: Linear,
        g_inp: Tuple[Tensor],
        g_out: Tuple[Tensor],
        mat: Tensor,
        sum_batch: int = True,
>>>>>>> f3bbc892
    ) -> Tensor:
        """Batch-apply transposed Jacobian of the output w.r.t. the bias.

        Args:
            module: Linear layer.
            g_inp: Gradients w.r.t. module input. Not required by the implementation.
            g_out: Gradients w.r.t. module output. Not required by the implementation.
            mat: Batch of ``V`` vectors of same shape as the layer output
                (``[N, *, out_features]``) to which the transposed output-input Jacobian
                is applied. Has shape ``[V, N, *, out_features]``.
            sum_batch: Sum the result's batch axis. Default: ``True``.

        Returns:
            Batched transposed Jacobian vector products. Has shape
                ``[V, N, *module.bias.shape]`` when ``sum_batch`` is ``False``. With
                ``sum_batch=True``, has shape ``[V, *module.bias.shape]``.
        """
        equation = f"vn...o->v{'' if sum_batch else 'n'}o"

        return einsum(equation, mat)

<<<<<<< HEAD
    def _has_additional_dims(self, module: Linear) -> bool:
=======
    @classmethod
    def _has_additional_dims(cls, module: Linear) -> bool:
>>>>>>> f3bbc892
        """Return whether the input to a linear layer has additional (>1) dimensions.

        The input to a linear layer may have shape ``[N, *, out_features]``.
        It has additional dimensions if ``*`` is non-empty.

        Args:
            module: Linear layer.

        Returns:
            Whether the input has hidden dimensions.
        """
<<<<<<< HEAD
        return len(self._get_additional_dims(module)) != 0

    def _get_additional_dims(self, module: Linear) -> Size:
=======
        return len(cls._get_additional_dims(module)) != 0

    @staticmethod
    def _get_additional_dims(module: Linear) -> Size:
>>>>>>> f3bbc892
        """Return the shape of additional dimensions in the input to a linear layer.

        Args:
            module: A linear layer.

        Returns:
            Shape of the additional dimensions. Corresponds to ``*`` in the
            input shape ``[N, *, out_features]``.
        """
        return module.input0.shape[1:-1]<|MERGE_RESOLUTION|>--- conflicted
+++ resolved
@@ -1,9 +1,5 @@
 """Contains partial derivatives for the ``torch.nn.Linear`` layer."""
-<<<<<<< HEAD
-from typing import Any
-=======
 from typing import Tuple
->>>>>>> f3bbc892
 
 from torch import Size, Tensor, einsum
 from torch.nn import Linear
@@ -31,8 +27,7 @@
         return True
 
     def _jac_t_mat_prod(
-<<<<<<< HEAD
-        self, module: Linear, g_inp: Any, g_out: Any, mat: Tensor
+        self, module: Linear, g_inp: Tuple[Tensor], g_out: Tuple[Tensor], mat: Tensor
     ) -> Tensor:
         """Batch-apply transposed Jacobian of the output w.r.t. the input.
 
@@ -48,10 +43,10 @@
             Batched transposed Jacobian vector products. Has shape
             ``[V, N, *, in_features]``.
         """
-        return einsum("oi,vn...o->vn...i", module.weight.data, mat)
+        return einsum("oi,vn...o->vn...i", module.weight, mat)
 
     def _jac_mat_prod(
-        self, module: Linear, g_inp: Any, g_out: Any, mat: Tensor
+        self, module: Linear, g_inp: Tuple[Tensor], g_out: Tuple[Tensor], mat: Tensor
     ) -> Tensor:
         """Batch-apply Jacobian of the output w.r.t. the input.
 
@@ -66,25 +61,19 @@
         Returns:
             Batched Jacobian vector products. Has shape ``[V, N, *, out_features]``.
         """
-        return einsum("oi,vn...i->vn...o", module.weight.data, mat)
+        return einsum("oi,vn...i->vn...o", module.weight, mat)
 
     def ea_jac_t_mat_jac_prod(
-        self, module: Linear, g_inp: Any, g_out: Any, mat: Tensor
+        self, module: Linear, g_inp: Tuple[Tensor], g_out: Tuple[Tensor], mat: Tensor
     ) -> Tensor:
         """Expectation approximation of outer product with input-output Jacobian.
 
         Used for KFRA backpropagation: ``mat ← E(Jₙᵀ mat Jₙ) = 1/N ∑ₙ Jₙᵀ mat Jₙ``.
-=======
-        self, module: Linear, g_inp: Tuple[Tensor], g_out: Tuple[Tensor], mat: Tensor
-    ) -> Tensor:
-        """Batch-apply transposed Jacobian of the output w.r.t. the input.
->>>>>>> f3bbc892
-
-        Args:
-            module: Linear layer.
-            g_inp: Gradients w.r.t. module input. Not required by the implementation.
-            g_out: Gradients w.r.t. module output. Not required by the implementation.
-<<<<<<< HEAD
+
+        Args:
+            module: Linear layer.
+            g_inp: Gradients w.r.t. module input. Not required by the implementation.
+            g_out: Gradients w.r.t. module output. Not required by the implementation.
             mat: Matrix of shape
                 ``[module.output.numel() // N, module.output.numel() // N]``.
 
@@ -95,93 +84,24 @@
         add_features = self._get_additional_dims(module).numel()
         in_features, out_features = module.in_features, module.out_features
 
-        jac = module.weight.data
-
         result = mat.reshape(add_features, out_features, add_features, out_features)
-        result = einsum("ik,xiyj,jl->xkyl", (jac, result, jac))
+        result = einsum("ik,xiyj,jl->xkyl", module.weight, result, module.weight)
 
         return result.reshape(in_features * add_features, in_features * add_features)
 
     def _weight_jac_mat_prod(
-        self, module: Linear, g_inp: Any, g_out: Any, mat: Tensor
+        self, module: Linear, g_inp: Tuple[Tensor], g_out: Tuple[Tensor], mat: Tensor
     ) -> Tensor:
         """Batch-apply Jacobian of the output w.r.t. the weight.
-=======
-            mat: Batch of ``V`` vectors of same shape as the layer output
-                (``[N, *, out_features]``) to which the transposed output-input Jacobian
-                is applied. Has shape ``[V, N, *, out_features]``.
-
-        Returns:
-            Batched transposed Jacobian vector products. Has shape
-            ``[V, N, *, in_features]``.
-        """
-        return einsum("oi,vn...o->vn...i", module.weight, mat)
-
-    def _jac_mat_prod(
-        self, module: Linear, g_inp: Tuple[Tensor], g_out: Tuple[Tensor], mat: Tensor
-    ) -> Tensor:
-        """Batch-apply Jacobian of the output w.r.t. the input.
-
-        Args:
-            module: Linear layer.
-            g_inp: Gradients w.r.t. module input. Not required by the implementation.
-            g_out: Gradients w.r.t. module output. Not required by the implementation.
-            mat: Batch of ``V`` vectors of same shape as the layer input
-                (``[N, *, in_features]``) to which the output-input Jacobian is applied.
-                Has shape ``[V, N, *, in_features]``.
-
-        Returns:
-            Batched Jacobian vector products. Has shape ``[V, N, *, out_features]``.
-        """
-        return einsum("oi,vn...i->vn...o", module.weight, mat)
-
-    def ea_jac_t_mat_jac_prod(
-        self, module: Linear, g_inp: Tuple[Tensor], g_out: Tuple[Tensor], mat: Tensor
-    ) -> Tensor:
-        """Expectation approximation of outer product with input-output Jacobian.
-
-        Used for KFRA backpropagation: ``mat ← E(Jₙᵀ mat Jₙ) = 1/N ∑ₙ Jₙᵀ mat Jₙ``.
->>>>>>> f3bbc892
-
-        Args:
-            module: Linear layer.
-            g_inp: Gradients w.r.t. module input. Not required by the implementation.
-            g_out: Gradients w.r.t. module output. Not required by the implementation.
-<<<<<<< HEAD
+
+        Args:
+            module: Linear layer.
+            g_inp: Gradients w.r.t. module input. Not required by the implementation.
+            g_out: Gradients w.r.t. module output. Not required by the implementation.
             mat: Batch of ``V`` vectors of shape ``module.weight.shape`` to which the
                 transposed output-input Jacobian is applied. Has shape
                 ``[V, *module.weight.shape]``.
 
-=======
-            mat: Matrix of shape
-                ``[module.output.numel() // N, module.output.numel() // N]``.
-
-        Returns:
-            Matrix of shape
-            ``[module.input0.numel() // N, module.input0.numel() // N]``.
-        """
-        add_features = self._get_additional_dims(module).numel()
-        in_features, out_features = module.in_features, module.out_features
-
-        result = mat.reshape(add_features, out_features, add_features, out_features)
-        result = einsum("ik,xiyj,jl->xkyl", module.weight, result, module.weight)
-
-        return result.reshape(in_features * add_features, in_features * add_features)
-
-    def _weight_jac_mat_prod(
-        self, module: Linear, g_inp: Tuple[Tensor], g_out: Tuple[Tensor], mat: Tensor
-    ) -> Tensor:
-        """Batch-apply Jacobian of the output w.r.t. the weight.
-
-        Args:
-            module: Linear layer.
-            g_inp: Gradients w.r.t. module input. Not required by the implementation.
-            g_out: Gradients w.r.t. module output. Not required by the implementation.
-            mat: Batch of ``V`` vectors of shape ``module.weight.shape`` to which the
-                transposed output-input Jacobian is applied. Has shape
-                ``[V, *module.weight.shape]``.
-
->>>>>>> f3bbc892
         Returns:
             Batched Jacobian vector products. Has shape
             ``[V, N, *module.output.shape]``.
@@ -189,16 +109,12 @@
         return einsum("n...i,voi->vn...o", module.input0, mat)
 
     def _weight_jac_t_mat_prod(
-<<<<<<< HEAD
-        self, module: Linear, g_inp: Any, g_out: Any, mat: Tensor, sum_batch: int = True
-=======
         self,
         module: Linear,
         g_inp: Tuple[Tensor],
         g_out: Tuple[Tensor],
         mat: Tensor,
         sum_batch: int = True,
->>>>>>> f3bbc892
     ) -> Tensor:
         """Batch-apply transposed Jacobian of the output w.r.t. the weight.
 
@@ -230,11 +146,7 @@
         return einsum(equation, mat, d_weight)
 
     def _bias_jac_mat_prod(
-<<<<<<< HEAD
-        self, module: Linear, g_inp: Any, g_out: Any, mat: Tensor
-=======
-        self, module: Linear, g_inp: Tuple[Tensor], g_out: Tuple[Tensor], mat: Tensor
->>>>>>> f3bbc892
+        self, module: Linear, g_inp: Tuple[Tensor], g_out: Tuple[Tensor], mat: Tensor
     ) -> Tensor:
         """Batch-apply Jacobian of the output w.r.t. the bias.
 
@@ -261,16 +173,12 @@
         return mat.expand(*expand)
 
     def _bias_jac_t_mat_prod(
-<<<<<<< HEAD
-        self, module: Linear, g_inp: Any, g_out: Any, mat: Tensor, sum_batch: int = True
-=======
         self,
         module: Linear,
         g_inp: Tuple[Tensor],
         g_out: Tuple[Tensor],
         mat: Tensor,
         sum_batch: int = True,
->>>>>>> f3bbc892
     ) -> Tensor:
         """Batch-apply transposed Jacobian of the output w.r.t. the bias.
 
@@ -292,12 +200,8 @@
 
         return einsum(equation, mat)
 
-<<<<<<< HEAD
-    def _has_additional_dims(self, module: Linear) -> bool:
-=======
     @classmethod
     def _has_additional_dims(cls, module: Linear) -> bool:
->>>>>>> f3bbc892
         """Return whether the input to a linear layer has additional (>1) dimensions.
 
         The input to a linear layer may have shape ``[N, *, out_features]``.
@@ -309,16 +213,10 @@
         Returns:
             Whether the input has hidden dimensions.
         """
-<<<<<<< HEAD
-        return len(self._get_additional_dims(module)) != 0
-
-    def _get_additional_dims(self, module: Linear) -> Size:
-=======
         return len(cls._get_additional_dims(module)) != 0
 
     @staticmethod
     def _get_additional_dims(module: Linear) -> Size:
->>>>>>> f3bbc892
         """Return the shape of additional dimensions in the input to a linear layer.
 
         Args:
