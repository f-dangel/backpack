--- conflicted
+++ resolved
@@ -5,10 +5,7 @@
 from torch.nn import Linear
 
 from backpack.core.derivatives.basederivatives import BaseParameterDerivatives
-<<<<<<< HEAD
-=======
 from backpack.utils import TORCH_VERSION, VERSION_1_9_0
->>>>>>> 68870edd
 from backpack.utils.subsampling import subsample
 
 
@@ -147,18 +144,9 @@
         """
         d_weight = subsample(module.input0, subsampling=subsampling)
 
-<<<<<<< HEAD
-        if self._has_additional_dims(module):
-            # Flatten additional dimensions because they cannot be represented as
-            # ellipsis. WAITING https://github.com/pytorch/pytorch/issues/45854
-            d_weight = d_weight.flatten(start_dim=1, end_dim=-2)
-            mat = mat.flatten(start_dim=2, end_dim=-2)
-            equation = f"vnao,nai->v{'' if sum_batch else 'n'}oi"
-=======
         if TORCH_VERSION >= VERSION_1_9_0:
             equation = f"vn...o,n...i->v{'' if sum_batch else 'n'}oi"
         # TODO Remove else-branch after deprecating torch<1.9.0
->>>>>>> 68870edd
         else:
             if self._has_additional_dims(module):
                 d_weight = d_weight.flatten(start_dim=1, end_dim=-2)
@@ -222,11 +210,7 @@
             Batched transposed Jacobian vector products. Has shape
             ``[V, N, *module.bias.shape]`` when ``sum_batch`` is ``False``. With
             ``sum_batch=True``, has shape ``[V, *module.bias.shape]``. If sub-
-<<<<<<< HEAD
-            sampling is used, ``N`` must be ``len(subsampling)`` instead.
-=======
             sampling is used, ``N`` is replaced by ``len(subsampling)``.
->>>>>>> 68870edd
         """
         equation = f"vn...o->v{'' if sum_batch else 'n'}o"
         return einsum(equation, mat)
