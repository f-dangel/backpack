"""Skip specific tests."""

from test.core.derivatives.problem import DerivativesTestProblem
from test.extensions.problem import ExtensionsTestProblem
from typing import List, Union

from pytest import skip
from torch.nn import BatchNorm1d, BatchNorm2d, BatchNorm3d

<<<<<<< HEAD
from backpack.custom_module.permute import Permute
from backpack.utils import TORCH_VERSION_AT_LEAST_1_9_0, TORCH_VERSION_AT_LEAST_1_9_1
from backpack.utils.subsampling import get_batch_axis
=======
from backpack.utils import TORCH_VERSION_AT_LEAST_1_9_1
>>>>>>> afc94f1d


def skip_adaptive_avg_pool3d_cuda(request) -> None:
    """Skips test if AdaptiveAvgPool3d and cuda.

    Args:
        request: problem request
    """
    if TORCH_VERSION_AT_LEAST_1_9_1:
        pass
    else:
        if all(
            string in request.node.callspec.id
            for string in ["AdaptiveAvgPool3d", "cuda"]
        ):
            skip(
                "Skip test because AdaptiveAvgPool3d does not work on cuda. "
                "Is fixed in torch 1.9.1."
            )


def skip_batch_norm_train_mode_with_subsampling(
    problem: DerivativesTestProblem, subsampling: Union[List[int], None]
) -> None:
    """Skip BatchNorm in train mode when sub-sampling is turned on.

    Args:
        problem: Test case.
        subsampling: Indices of active samples.
    """
    if isinstance(problem.module, (BatchNorm1d, BatchNorm2d, BatchNorm3d)):
        if problem.module.train and subsampling is not None:
            skip(f"Skipping BatchNorm in train mode with sub-sampling: {subsampling}")


def skip_subsampling_conflict(
    problem: Union[DerivativesTestProblem, ExtensionsTestProblem],
    subsampling: Union[List[int], None],
) -> None:
    """Skip if some samples in subsampling are not contained in input.

    Args:
        problem: Test case.
        subsampling: Indices of active samples.
    """
    N = problem.get_batch_size()
    enough_samples = subsampling is None or N > max(subsampling)
    if not enough_samples:
        skip("Not enough samples.")


<<<<<<< HEAD
def skip_no_param(problem: DerivativesTestProblem, param_str: str) -> None:
    """Skip if test case does not contain the parameter.

    Args:
        problem: Test case.
        param_str: Parameter name.
    """
    has_param = getattr(problem.module, param_str, None) is not None
    if not has_param:
        skip(f"Test case has no {param_str} parameter.")


def skip_pytorch_below_1_9_0() -> None:
    """Skip test if pytorch version is below 1.9.0."""
    if not TORCH_VERSION_AT_LEAST_1_9_0:
        skip("Test needs PyTorch>=1.9.0")
=======
def skip_large_parameters(
    problem: ExtensionsTestProblem, max_num_params: int = 1000
) -> None:
    """Skip architectures with too many parameters.

    Args:
        problem: Test case.
        max_num_params: Maximum number of model parameters. Default: ``1000``.
    """
    num_params = sum(p.numel() for p in problem.trainable_parameters())
    if num_params > max_num_params:
        skip(f"Model has too many parameters: {num_params} > {max_num_params}")
>>>>>>> afc94f1d
<|MERGE_RESOLUTION|>--- conflicted
+++ resolved
@@ -7,13 +7,9 @@
 from pytest import skip
 from torch.nn import BatchNorm1d, BatchNorm2d, BatchNorm3d
 
-<<<<<<< HEAD
 from backpack.custom_module.permute import Permute
 from backpack.utils import TORCH_VERSION_AT_LEAST_1_9_0, TORCH_VERSION_AT_LEAST_1_9_1
 from backpack.utils.subsampling import get_batch_axis
-=======
-from backpack.utils import TORCH_VERSION_AT_LEAST_1_9_1
->>>>>>> afc94f1d
 
 
 def skip_adaptive_avg_pool3d_cuda(request) -> None:
@@ -65,24 +61,12 @@
         skip("Not enough samples.")
 
 
-<<<<<<< HEAD
-def skip_no_param(problem: DerivativesTestProblem, param_str: str) -> None:
-    """Skip if test case does not contain the parameter.
-
-    Args:
-        problem: Test case.
-        param_str: Parameter name.
-    """
-    has_param = getattr(problem.module, param_str, None) is not None
-    if not has_param:
-        skip(f"Test case has no {param_str} parameter.")
-
-
 def skip_pytorch_below_1_9_0() -> None:
     """Skip test if pytorch version is below 1.9.0."""
     if not TORCH_VERSION_AT_LEAST_1_9_0:
         skip("Test needs PyTorch>=1.9.0")
-=======
+
+
 def skip_large_parameters(
     problem: ExtensionsTestProblem, max_num_params: int = 1000
 ) -> None:
@@ -94,5 +78,4 @@
     """
     num_params = sum(p.numel() for p in problem.trainable_parameters())
     if num_params > max_num_params:
-        skip(f"Model has too many parameters: {num_params} > {max_num_params}")
->>>>>>> afc94f1d
+        skip(f"Model has too many parameters: {num_params} > {max_num_params}")