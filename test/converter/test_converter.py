--- conflicted
+++ resolved
@@ -64,11 +64,7 @@
     model_extended = extend(model_original, use_converter=True, debug=True)
     output = model_extended(x)
 
-<<<<<<< HEAD
-    assert allclose(result, result_compare, atol=1e-5)
-=======
     assert allclose(output, output_compare)
->>>>>>> a4787995
 
     loss = extend(MSELoss())(output, y)
 
