--- conflicted
+++ resolved
@@ -144,18 +144,11 @@
                 input, output, loss, each with batch axis first
         """
         if sample_idx is None:
-            input = self.input.clone()  # .detach()
-            # input.requires_grad = True
+            input = self.input.clone()
             target = self.target.clone().detach()
         else:
-<<<<<<< HEAD
-            input = self.input.clone()[sample_idx, :].unsqueeze(0)  # .detach()
-            # input.requires_grad = True
-            target = self.target.clone()[sample_idx].unsqueeze(0).detach()
-=======
-            target = self.target.split(1, dim=0)[sample_idx].detach()
+            target = self.target.split(1, dim=0)[sample_idx]
             input = self.input.split(1, dim=0)[sample_idx].detach()
->>>>>>> d6828ea2
 
         output = self.model(input)
 
