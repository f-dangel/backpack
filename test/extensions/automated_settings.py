--- conflicted
+++ resolved
@@ -118,11 +118,7 @@
         ),
         "loss_function_fn": lambda: torch.nn.CrossEntropyLoss(reduction="sum"),
         "target_fn": lambda: classification_targets((3,), 5),
-<<<<<<< HEAD
-        "id_prefix": "automated-simple-cnn-pooling",
-=======
         "id_prefix": "automated-simple-cnn",
->>>>>>> 5784d57e
     }
 
     return dict_setting