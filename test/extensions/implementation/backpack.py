--- conflicted
+++ resolved
@@ -46,14 +46,6 @@
             diag_ggn = [p.diag_ggn_exact for p in self.problem.model.parameters()]
         return diag_ggn
 
-<<<<<<< HEAD
-    def diag_ggn_mc(self):
-        with backpack(new_ext.DiagGGNMC()):
-            _, _, loss = self.problem.forward_pass()
-            loss.backward()
-            diag_ggn_mc = [p.diag_ggn_mc for p in self.problem.model.parameters()]
-        return diag_ggn_mc
-=======
     def diag_ggn_mc(self, mc_samples):
         with backpack(new_ext.DiagGGNMC(mc_samples=mc_samples)):
             _, _, loss = self.problem.forward_pass()
@@ -66,5 +58,4 @@
             _, _, loss = self.problem.forward_pass()
             loss.backward()
             diag_h = [p.diag_h for p in self.problem.model.parameters()]
-        return diag_h
->>>>>>> 65d19ecb
+        return diag_h