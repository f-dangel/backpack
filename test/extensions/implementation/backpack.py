from test.extensions.implementation.base import ExtensionsImplementation
from test.extensions.implementation.hooks import (
    BatchL2GradHook,
    ExtensionHookManager,
    SumGradSquaredHook,
)

import backpack.extensions as new_ext
from backpack import backpack


class BackpackExtensions(ExtensionsImplementation):
    """Extension implementations with BackPACK."""

    def __init__(self, problem):
        problem.extend()
        super().__init__(problem)

    def batch_grad(self):
        with backpack(new_ext.BatchGrad()):
            _, _, loss = self.problem.forward_pass()
            loss.backward()
            batch_grads = [p.grad_batch for p in self.problem.model.parameters()]
        return batch_grads

    def batch_l2_grad(self):
        with backpack(new_ext.BatchL2Grad()):
            _, _, loss = self.problem.forward_pass()
            loss.backward()
            batch_l2_grad = [p.batch_l2 for p in self.problem.model.parameters()]
        return batch_l2_grad

    def batch_l2_grad_extension_hook(self):
        """Individual gradient squared ℓ₂ norms via extension hook."""
        hook = ExtensionHookManager(BatchL2GradHook())
        with backpack(new_ext.BatchGrad(), extension_hook=hook):
            _, _, loss = self.problem.forward_pass()
            loss.backward()
            batch_l2_grad = [p.batch_l2_hook for p in self.problem.model.parameters()]
        return batch_l2_grad

    def sgs(self):
        with backpack(new_ext.SumGradSquared()):
            _, _, loss = self.problem.forward_pass()
            loss.backward()
            sgs = [p.sum_grad_squared for p in self.problem.model.parameters()]
        return sgs

    def sgs_extension_hook(self):
        """Individual gradient second moment via extension hook."""
        hook = ExtensionHookManager(SumGradSquaredHook())
        with backpack(new_ext.BatchGrad(), extension_hook=hook):
            _, _, loss = self.problem.forward_pass()
            loss.backward()
            sgs = [p.sum_grad_squared_hook for p in self.problem.model.parameters()]
        return sgs

    def variance(self):
        with backpack(new_ext.Variance()):
            _, _, loss = self.problem.forward_pass()
            loss.backward()
            variances = [p.variance for p in self.problem.model.parameters()]
        return variances

    def diag_ggn(self):
        with backpack(new_ext.DiagGGNExact()):
            _, _, loss = self.problem.forward_pass()
            loss.backward()
            diag_ggn = [p.diag_ggn_exact for p in self.problem.model.parameters()]
        return diag_ggn

    def diag_ggn_exact_batch(self):
        with backpack(new_ext.BatchDiagGGNExact()):
            _, _, loss = self.problem.forward_pass()
            loss.backward()
            diag_ggn_exact_batch = [
                p.diag_ggn_exact_batch for p in self.problem.model.parameters()
            ]
        return diag_ggn_exact_batch

    def diag_ggn_mc(self, mc_samples):
        with backpack(new_ext.DiagGGNMC(mc_samples=mc_samples)):
            _, _, loss = self.problem.forward_pass()
            loss.backward()
            diag_ggn_mc = [p.diag_ggn_mc for p in self.problem.model.parameters()]
        return diag_ggn_mc

    def diag_ggn_mc_batch(self, mc_samples):
        with backpack(new_ext.BatchDiagGGNMC(mc_samples=mc_samples)):
            _, _, loss = self.problem.forward_pass()
            loss.backward()
            diag_ggn_mc_batch = [
                p.diag_ggn_mc_batch for p in self.problem.model.parameters()
            ]
        return diag_ggn_mc_batch

    def diag_ggn_mc_chunk(self, mc_samples, chunks=10):
        """Like ``diag_ggn_mc``, but handles larger number of samples by chunking."""
        chunk_samples = self.chunk_sizes(mc_samples, chunks)
        chunk_weights = [samples / mc_samples for samples in chunk_samples]

        diag_ggn_mc = None

        for weight, samples in zip(chunk_weights, chunk_samples):
            chunk_diag_ggn_mc = self.diag_ggn_mc(samples)
            chunk_diag_ggn_mc = [diag_mc * weight for diag_mc in chunk_diag_ggn_mc]

            if diag_ggn_mc is None:
                diag_ggn_mc = chunk_diag_ggn_mc
            else:
                for idx in range(len(diag_ggn_mc)):
                    diag_ggn_mc[idx] += chunk_diag_ggn_mc[idx]

        return diag_ggn_mc

    def diag_ggn_mc_batch_chunk(self, mc_samples, chunks=10):
        """
        Like ``diag_ggn_mc_batch``, but handles larger number of samples by chunking.
        """
        chunk_samples = self.chunk_sizes(mc_samples, chunks)
        chunk_weights = [samples / mc_samples for samples in chunk_samples]

        diag_ggn_mc_batch = None

        for weight, samples in zip(chunk_weights, chunk_samples):
            chunk_diag_ggn_mc_batch = self.diag_ggn_mc_batch(samples)
            chunk_diag_ggn_mc_batch = [
                diag_mc * weight for diag_mc in chunk_diag_ggn_mc_batch
            ]

            if diag_ggn_mc_batch is None:
                diag_ggn_mc_batch = chunk_diag_ggn_mc_batch
            else:
                for idx in range(len(diag_ggn_mc_batch)):
                    diag_ggn_mc_batch[idx] += chunk_diag_ggn_mc_batch[idx]

        return diag_ggn_mc_batch

    @staticmethod
    def chunk_sizes(total_size, num_chunks):
        """Return list containing the sizes of chunks."""
        chunk_size = max(total_size // num_chunks, 1)

        if chunk_size == 1:
            sizes = total_size * [chunk_size]
        else:
            equal, rest = divmod(total_size, chunk_size)
            sizes = equal * [chunk_size]

            if rest != 0:
                sizes.append(rest)

        return sizes

    def diag_h(self):
        with backpack(new_ext.DiagHessian()):
            _, _, loss = self.problem.forward_pass()
            loss.backward()
            diag_h = [p.diag_h for p in self.problem.model.parameters()]
        return diag_h

<<<<<<< HEAD
=======
    def kfac(self, mc_samples=1):
        with backpack(new_ext.KFAC(mc_samples=mc_samples)):
            _, _, loss = self.problem.forward_pass()
            loss.backward()
            kfac = [p.kfac for p in self.problem.model.parameters()]

        return kfac

    def kflr(self):
        with backpack(new_ext.KFLR()):
            _, _, loss = self.problem.forward_pass()
            loss.backward()
            kflr = [p.kflr for p in self.problem.model.parameters()]

        return kflr

    def kfra(self):
        with backpack(new_ext.KFRA()):
            _, _, loss = self.problem.forward_pass()
            loss.backward()
            kfra = [p.kfra for p in self.problem.model.parameters()]

        return kfra

>>>>>>> a8ef0bd2
    def diag_h_batch(self):
        with backpack(new_ext.BatchDiagHessian()):
            _, _, loss = self.problem.forward_pass()
            loss.backward()
            diag_h_batch = [p.diag_h_batch for p in self.problem.model.parameters()]
<<<<<<< HEAD
=======

>>>>>>> a8ef0bd2
        return diag_h_batch<|MERGE_RESOLUTION|>--- conflicted
+++ resolved
@@ -159,8 +159,6 @@
             diag_h = [p.diag_h for p in self.problem.model.parameters()]
         return diag_h
 
-<<<<<<< HEAD
-=======
     def kfac(self, mc_samples=1):
         with backpack(new_ext.KFAC(mc_samples=mc_samples)):
             _, _, loss = self.problem.forward_pass()
@@ -185,14 +183,10 @@
 
         return kfra
 
->>>>>>> a8ef0bd2
     def diag_h_batch(self):
         with backpack(new_ext.BatchDiagHessian()):
             _, _, loss = self.problem.forward_pass()
             loss.backward()
             diag_h_batch = [p.diag_h_batch for p in self.problem.model.parameters()]
-<<<<<<< HEAD
-=======
 
->>>>>>> a8ef0bd2
         return diag_h_batch