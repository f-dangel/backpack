from test.extensions.implementation.base import ExtensionsImplementation
from test.extensions.implementation.hooks import (
    BatchL2GradHook,
    ExtensionHookManager,
    SumGradSquaredHook,
)

import backpack.extensions as new_ext
from backpack import backpack


class BackpackExtensions(ExtensionsImplementation):
    """Extension implementations with BackPACK."""

    def __init__(self, problem):
        problem.extend()
        super().__init__(problem)

    def batch_grad(self):
        with backpack(new_ext.BatchGrad()):
            _, _, loss = self.problem.forward_pass()
            loss.backward()
            batch_grads = [p.grad_batch for p in self.problem.model.parameters()]
        return batch_grads

    def batch_l2_grad(self):
        with backpack(new_ext.BatchL2Grad()):
            _, _, loss = self.problem.forward_pass()
            loss.backward()
            batch_l2_grad = [p.batch_l2 for p in self.problem.model.parameters()]
        return batch_l2_grad

    def batch_l2_grad_extension_hook(self):
        """Individual gradient squared ℓ₂ norms via extension hook."""
        hook = ExtensionHookManager(BatchL2GradHook())
        with backpack(new_ext.BatchGrad(), extension_hook=hook):
            _, _, loss = self.problem.forward_pass()
            loss.backward()
            batch_l2_grad = [p.batch_l2_hook for p in self.problem.model.parameters()]
        return batch_l2_grad

    def sgs(self):
        with backpack(new_ext.SumGradSquared()):
            _, _, loss = self.problem.forward_pass()
            loss.backward()
            sgs = [p.sum_grad_squared for p in self.problem.model.parameters()]
        return sgs

    def sgs_extension_hook(self):
        """Individual gradient second moment via extension hook."""
        hook = ExtensionHookManager(SumGradSquaredHook())
        with backpack(new_ext.BatchGrad(), extension_hook=hook):
            _, _, loss = self.problem.forward_pass()
            loss.backward()
            sgs = [p.sum_grad_squared_hook for p in self.problem.model.parameters()]
        return sgs

    def variance(self):
        with backpack(new_ext.Variance()):
            _, _, loss = self.problem.forward_pass()
            loss.backward()
            variances = [p.variance for p in self.problem.model.parameters()]
        return variances

    def diag_ggn(self):
        with backpack(new_ext.DiagGGNExact()):
            _, _, loss = self.problem.forward_pass()
            loss.backward()
            diag_ggn = [p.diag_ggn_exact for p in self.problem.model.parameters()]
        return diag_ggn

    def diag_ggn_exact_batch(self):
        with backpack(new_ext.BatchDiagGGNExact()):
            _, _, loss = self.problem.forward_pass()
            loss.backward()
<<<<<<< HEAD
            diag_ggn_batch = [p.diag_ggn_batch for p in self.problem.model.parameters()]
        return diag_ggn_batch
=======
            diag_ggn_exact_batch = [
                p.diag_ggn_exact_batch for p in self.problem.model.parameters()
            ]
        return diag_ggn_exact_batch
>>>>>>> e4ec65c0

    def diag_ggn_mc(self, mc_samples):
        with backpack(new_ext.DiagGGNMC(mc_samples=mc_samples)):
            _, _, loss = self.problem.forward_pass()
            loss.backward()
            diag_ggn_mc = [p.diag_ggn_mc for p in self.problem.model.parameters()]
        return diag_ggn_mc

    def diag_h(self):
        with backpack(new_ext.DiagHessian()):
            _, _, loss = self.problem.forward_pass()
            loss.backward()
            diag_h = [p.diag_h for p in self.problem.model.parameters()]
        return diag_h

    def diag_h_batch(self):
        with backpack(new_ext.BatchDiagHessian()):
            _, _, loss = self.problem.forward_pass()
            loss.backward()
            diag_h_batch = [p.diag_h_batch for p in self.problem.model.parameters()]
        return diag_h_batch<|MERGE_RESOLUTION|>--- conflicted
+++ resolved
@@ -73,15 +73,10 @@
         with backpack(new_ext.BatchDiagGGNExact()):
             _, _, loss = self.problem.forward_pass()
             loss.backward()
-<<<<<<< HEAD
-            diag_ggn_batch = [p.diag_ggn_batch for p in self.problem.model.parameters()]
-        return diag_ggn_batch
-=======
             diag_ggn_exact_batch = [
                 p.diag_ggn_exact_batch for p in self.problem.model.parameters()
             ]
         return diag_ggn_exact_batch
->>>>>>> e4ec65c0
 
     def diag_ggn_mc(self, mc_samples):
         with backpack(new_ext.DiagGGNMC(mc_samples=mc_samples)):
