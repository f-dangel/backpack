--- conflicted
+++ resolved
@@ -39,7 +39,6 @@
             variances = [p.variance for p in self.problem.model.parameters()]
         return variances
 
-<<<<<<< HEAD
     def diag_ggn(self):
         with backpack(new_ext.DiagGGNExact()):
             _, _, loss = self.problem.forward_pass()
@@ -53,11 +52,10 @@
             loss.backward()
             diag_ggn_mc = [p.diag_ggn_mc for p in self.problem.model.parameters()]
         return diag_ggn_mc
-=======
+
     def diag_h(self):
         with backpack(new_ext.DiagHessian()):
             _, _, loss = self.problem.forward_pass()
             loss.backward()
             diag_h = [p.diag_h for p in self.problem.model.parameters()]
-        return diag_h
->>>>>>> c3847ad6
+        return diag_h