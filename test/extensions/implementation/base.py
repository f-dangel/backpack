--- conflicted
+++ resolved
@@ -66,11 +66,6 @@
         return
 
     @abstractmethod
-    def diag_h(self) -> List[Tensor]:
-        """Diagonal of Hessian."""
-        return
-
-    @abstractmethod
     def kfac(self, mc_samples: int = 1) -> List[List[Tensor]]:
         """Kronecker-factored approximate curvature (KFAC).
 
@@ -101,6 +96,15 @@
         return
 
     @abstractmethod
+    def diag_h(self) -> List[Tensor]:
+        """Diagonal of Hessian.
+
+        Returns:
+            Hessian diagonal for each parameter.
+        """
+        return
+
+    @abstractmethod
     def diag_h_batch(self) -> List[Tensor]:
         """Per-sample Hessian diagonal.
 
@@ -127,47 +131,7 @@
             chunks: Number of sequential portions to split the computation.
                 Default: ``1`` (no sequential split).
 
-<<<<<<< HEAD
-    def diag_h(self):
-        """Diagonal of Hessian"""
-        raise NotImplementedError
-
-    def kfac(self, mc_samples=1):
-        """Kronecker-factored approximate curvature (KFAC).
-
-        Args:
-            mc_samples (int, optional): Number of Monte-Carlo samples. Default: ``1``.
-
-        Returns:
-            list(list(torch.Tensor)): Parameter-wise lists of Kronecker factors.
-        """
-        raise NotImplementedError
-
-    def kflr(self):
-        """Kronecker-factored low-rank approximation (KFLR).
-
-        Returns:
-            list(list(torch.Tensor)): Parameter-wise lists of Kronecker factors.
-        """
-        raise NotImplementedError
-
-    def kfra(self):
-        """Kronecker-factored recursive approximation (KFRA).
-
-        Returns:
-            list(list(torch.Tensor)): Parameter-wise lists of Kronecker factors.
-        """
-
-    def diag_h_batch(self):
-        """Per-sample Hessian diagonal.
-
-        Returns:
-            list(torch.Tensor): Parameter-wise per-sample Hessian diagonal.
-        """
-        raise NotImplementedError
-=======
         Returns:
             Matrix representation of the Monte-Carlo approximated GGN.
         """
-        return
->>>>>>> 2dbfe498
+        return