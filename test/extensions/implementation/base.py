--- conflicted
+++ resolved
@@ -40,10 +40,6 @@
         """Diagonal of Hessian"""
         raise NotImplementedError
 
-<<<<<<< HEAD
-    def diag_h_batch(self):
-        """Individual Diagonal of Hessian"""
-=======
     def kfac(self, mc_samples=1):
         """Kronecker-factored approximate curvature (KFAC).
 
@@ -69,5 +65,11 @@
         Returns:
             list(list(torch.Tensor)): Parameter-wise lists of Kronecker factors.
         """
->>>>>>> 6ad6daed
+
+    def diag_h_batch(self):
+        """Per-sample Hessian diagonal.
+
+        Returns:
+            list(torch.Tensor): Parameter-wise per-sample Hessian diagonal.
+        """
         raise NotImplementedError