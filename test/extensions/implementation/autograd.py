--- conflicted
+++ resolved
@@ -1,11 +1,8 @@
 from test.extensions.implementation.base import ExtensionsImplementation
 from backpack.hessianfree.ggnvp import ggn_vector_product_from_plist
 from backpack.utils.convert_parameters import vector_to_parameter_list
-<<<<<<< HEAD
-=======
 from backpack.hessianfree.rop import R_op
 
->>>>>>> 65d19ecb
 import torch
 
 
@@ -89,9 +86,6 @@
                 diag_ggn_p[parameter_index] = diag_value
 
             diag_ggns.append(diag_ggn_p.view(p.size()))
-<<<<<<< HEAD
-        return diag_ggns
-=======
         return diag_ggns
 
     def diag_h(self):
@@ -122,5 +116,4 @@
 
             diag_hs.append(diag_h_p.view(p.size()))
 
-        return diag_hs
->>>>>>> 65d19ecb
+        return diag_hs