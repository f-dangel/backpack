"""Test cases for BackPACK extensions for the GGN diagonal.

Includes
- ``DiagGGNExact``
- ``DiagGGNMC``
- ``BatchDiagGGNExact``
- ``BatchDiagGGNMC``

Shared settings are taken from `test.extensions.secondorder.secondorder_settings`.
Additional local cases can be defined here through ``LOCAL_SETTINGS``.
"""
<<<<<<< HEAD
=======
from test.converter.resnet_cases import ResNet1, ResNet2
>>>>>>> b0929db8
from test.core.derivatives.utils import classification_targets, regression_targets
from test.extensions.secondorder.secondorder_settings import SECONDORDER_SETTINGS
from test.utils.evaluation_mode import initialize_training_false_recursive

from torch import rand, randint
from torch.nn import (
    LSTM,
    RNN,
    AdaptiveAvgPool1d,
    AdaptiveAvgPool2d,
    AdaptiveAvgPool3d,
    BatchNorm1d,
    BatchNorm2d,
    BatchNorm3d,
<<<<<<< HEAD
    CrossEntropyLoss,
    Embedding,
=======
    Conv2d,
    CrossEntropyLoss,
>>>>>>> b0929db8
    Flatten,
    Linear,
    MaxPool2d,
    MSELoss,
    ReLU,
    Sequential,
    Sigmoid,
)

from backpack.custom_module import branching
from backpack.custom_module.branching import ActiveIdentity, Parallel
from backpack.custom_module.permute import Permute
from backpack.custom_module.reduce_tuple import ReduceTuple
from backpack.utils import CONVERTER_AVAILABLE

if CONVERTER_AVAILABLE:
    from backpack import convert_module_to_backpack

SHARED_SETTINGS = SECONDORDER_SETTINGS
LOCAL_SETTINGS = []
##################################################################
#                         RNN settings                           #
##################################################################
LOCAL_SETTINGS += [
    # RNN settings
    {
        "input_fn": lambda: rand(8, 5, 6),
        "module_fn": lambda: Sequential(
            Permute(1, 0, 2, batch_axis=0),
            RNN(input_size=6, hidden_size=3),
            ReduceTuple(index=0),
            Permute(1, 2, 0, batch_axis=1),
            Flatten(),
        ),
        "loss_function_fn": lambda: MSELoss(),
        "target_fn": lambda: regression_targets((8, 3 * 5)),
    },
    {
        "input_fn": lambda: rand(4, 3, 5),
        "module_fn": lambda: Sequential(
            LSTM(input_size=5, hidden_size=4, batch_first=True),
            ReduceTuple(index=0),
            Flatten(),
        ),
        "loss_function_fn": lambda: CrossEntropyLoss(),
        "target_fn": lambda: classification_targets((4,), 4 * 3),
    },
]
##################################################################
#                AdaptiveAvgPool settings                        #
##################################################################
LOCAL_SETTINGS += [
    {
        "input_fn": lambda: rand(2, 2, 9),
        "module_fn": lambda: Sequential(
            Linear(9, 9), AdaptiveAvgPool1d((3,)), Flatten()
        ),
        "loss_function_fn": lambda: MSELoss(),
        "target_fn": lambda: regression_targets((2, 2 * 3)),
    },
    {
        "input_fn": lambda: rand(2, 2, 6, 8),
        "module_fn": lambda: Sequential(
            Linear(8, 8), AdaptiveAvgPool2d((3, 4)), Flatten()
        ),
        "loss_function_fn": lambda: MSELoss(),
        "target_fn": lambda: regression_targets((2, 2 * 3 * 4)),
    },
    {
        "input_fn": lambda: rand(2, 2, 9, 5, 4),
        "module_fn": lambda: Sequential(
            Linear(4, 4), AdaptiveAvgPool3d((3, 5, 2)), Flatten()
        ),
        "loss_function_fn": lambda: MSELoss(),
        "target_fn": lambda: regression_targets((2, 2 * 3 * 5 * 2)),
    },
]
##################################################################
#                      BatchNorm settings                        #
##################################################################
LOCAL_SETTINGS += [
    {
        "input_fn": lambda: rand(2, 3, 4),
        "module_fn": lambda: initialize_training_false_recursive(
            Sequential(BatchNorm1d(num_features=3), Flatten())
        ),
        "loss_function_fn": lambda: MSELoss(),
        "target_fn": lambda: regression_targets((2, 4 * 3)),
    },
    {
        "input_fn": lambda: rand(3, 2, 4, 3),
        "module_fn": lambda: initialize_training_false_recursive(
            Sequential(BatchNorm2d(num_features=2), Flatten())
        ),
        "loss_function_fn": lambda: MSELoss(),
        "target_fn": lambda: regression_targets((3, 2 * 4 * 3)),
    },
    {
        "input_fn": lambda: rand(3, 3, 4, 1, 2),
        "module_fn": lambda: initialize_training_false_recursive(
            Sequential(BatchNorm3d(num_features=3), Flatten())
        ),
        "loss_function_fn": lambda: MSELoss(),
        "target_fn": lambda: regression_targets((3, 3 * 4 * 1 * 2)),
    },
    {
        "input_fn": lambda: rand(3, 3, 4, 1, 2),
        "module_fn": lambda: initialize_training_false_recursive(
            Sequential(
                BatchNorm3d(num_features=3),
                Linear(2, 3),
                BatchNorm3d(num_features=3),
                ReLU(),
                BatchNorm3d(num_features=3),
                Flatten(),
            )
        ),
        "loss_function_fn": lambda: MSELoss(),
        "target_fn": lambda: regression_targets((3, 4 * 1 * 3 * 3)),
    },
]
###############################################################################
<<<<<<< HEAD
#                               Embedding                                     #
###############################################################################
LOCAL_SETTINGS += [
    {
        "input_fn": lambda: randint(0, 5, (6,)),
        "module_fn": lambda: Sequential(
            Embedding(5, 3),
            Linear(3, 4),
        ),
        "loss_function_fn": lambda: CrossEntropyLoss(reduction="mean"),
        "target_fn": lambda: classification_targets((6,), 4),
    },
    {
        "input_fn": lambda: randint(0, 3, (3, 2, 2)),
        "module_fn": lambda: Sequential(
            Embedding(3, 2),
            Flatten(),
        ),
        "loss_function_fn": lambda: CrossEntropyLoss(reduction="mean"),
        "target_fn": lambda: classification_targets((3,), 2 * 2),
        "seed": 1,
    },
]


=======
#                               Branched models                               #
###############################################################################
LOCAL_SETTINGS += [
    {
        "input_fn": lambda: rand(3, 10),
        "module_fn": lambda: Sequential(
            Linear(10, 5),
            ReLU(),
            # skip connection
            Parallel(
                ActiveIdentity(),
                Linear(5, 5),
            ),
            # end of skip connection
            Sigmoid(),
            Linear(5, 4),
        ),
        "loss_function_fn": lambda: CrossEntropyLoss(),
        "target_fn": lambda: classification_targets((3,), 4),
        "id_prefix": "branching-linear",
    },
    {
        "input_fn": lambda: rand(4, 2, 6, 6),
        "module_fn": lambda: Sequential(
            Conv2d(2, 3, kernel_size=3, stride=1, padding=1),
            ReLU(),
            # skip connection
            Parallel(
                ActiveIdentity(),
                Sequential(
                    Conv2d(3, 5, kernel_size=3, stride=1, padding=1),
                    ReLU(),
                    Conv2d(5, 3, kernel_size=3, stride=1, padding=1),
                ),
            ),
            # end of skip connection
            MaxPool2d(kernel_size=3, stride=2),
            Flatten(),
            Linear(12, 5),
        ),
        "loss_function_fn": lambda: CrossEntropyLoss(),
        "target_fn": lambda: classification_targets((4,), 5),
        "id_prefix": "branching-convolution",
    },
    {
        "input_fn": lambda: rand(4, 3, 6, 6),
        "module_fn": lambda: Sequential(
            Conv2d(3, 2, kernel_size=3, stride=1, padding=1),
            ReLU(),
            # skip connection
            Parallel(
                ActiveIdentity(),
                Sequential(
                    Conv2d(2, 4, kernel_size=3, stride=1, padding=1),
                    Sigmoid(),
                    Conv2d(4, 2, kernel_size=3, stride=1, padding=1),
                    branching.Parallel(
                        branching.ActiveIdentity(),
                        Sequential(
                            Conv2d(2, 4, kernel_size=3, stride=1, padding=1),
                            ReLU(),
                            Conv2d(4, 2, kernel_size=3, stride=1, padding=1),
                        ),
                    ),
                ),
            ),
            # end of skip connection
            MaxPool2d(kernel_size=3, stride=2),
            Flatten(),
            Linear(8, 5),
        ),
        "loss_function_fn": lambda: CrossEntropyLoss(),
        "target_fn": lambda: classification_targets((4,), 5),
        "id_prefix": "nested-branching-convolution",
    },
]
###############################################################################
#                      Branched models - converter                            #
###############################################################################
if CONVERTER_AVAILABLE:
    LOCAL_SETTINGS += [
        {
            "input_fn": lambda: ResNet1.input_test,
            "module_fn": lambda: convert_module_to_backpack(ResNet1(), True),
            "loss_function_fn": lambda: ResNet1.loss_test,
            "target_fn": lambda: ResNet1.target_test,
            "id_prefix": "ResNet1",
        },
        {
            "input_fn": lambda: rand(ResNet2.input_test),
            "module_fn": lambda: convert_module_to_backpack(ResNet2().eval(), True),
            "loss_function_fn": lambda: ResNet2.loss_test,
            "target_fn": lambda: rand(ResNet2.target_test),
            "id_prefix": "ResNet2",
        },
    ]
>>>>>>> b0929db8
DiagGGN_SETTINGS = SHARED_SETTINGS + LOCAL_SETTINGS<|MERGE_RESOLUTION|>--- conflicted
+++ resolved
@@ -9,10 +9,7 @@
 Shared settings are taken from `test.extensions.secondorder.secondorder_settings`.
 Additional local cases can be defined here through ``LOCAL_SETTINGS``.
 """
-<<<<<<< HEAD
-=======
 from test.converter.resnet_cases import ResNet1, ResNet2
->>>>>>> b0929db8
 from test.core.derivatives.utils import classification_targets, regression_targets
 from test.extensions.secondorder.secondorder_settings import SECONDORDER_SETTINGS
 from test.utils.evaluation_mode import initialize_training_false_recursive
@@ -27,13 +24,9 @@
     BatchNorm1d,
     BatchNorm2d,
     BatchNorm3d,
-<<<<<<< HEAD
+    Conv2d,
     CrossEntropyLoss,
     Embedding,
-=======
-    Conv2d,
-    CrossEntropyLoss,
->>>>>>> b0929db8
     Flatten,
     Linear,
     MaxPool2d,
@@ -156,7 +149,6 @@
     },
 ]
 ###############################################################################
-<<<<<<< HEAD
 #                               Embedding                                     #
 ###############################################################################
 LOCAL_SETTINGS += [
@@ -182,7 +174,7 @@
 ]
 
 
-=======
+###############################################################################
 #                               Branched models                               #
 ###############################################################################
 LOCAL_SETTINGS += [
@@ -259,6 +251,7 @@
         "id_prefix": "nested-branching-convolution",
     },
 ]
+
 ###############################################################################
 #                      Branched models - converter                            #
 ###############################################################################
@@ -279,5 +272,5 @@
             "id_prefix": "ResNet2",
         },
     ]
->>>>>>> b0929db8
+
 DiagGGN_SETTINGS = SHARED_SETTINGS + LOCAL_SETTINGS