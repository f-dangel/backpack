--- conflicted
+++ resolved
@@ -181,11 +181,7 @@
         ),
         "loss_function_fn": lambda: CrossEntropyLoss(reduction="mean"),
         "target_fn": lambda: classification_targets((3,), 2 * 2),
-<<<<<<< HEAD
-        "seed": 1,
-=======
         "seed": 2,
->>>>>>> a33c508f
     },
 ]
 
