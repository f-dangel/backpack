--- conflicted
+++ resolved
@@ -9,12 +9,9 @@
 Shared settings are taken from `test.extensions.secondorder.secondorder_settings`.
 Additional local cases can be defined here through ``LOCAL_SETTINGS``.
 """
-<<<<<<< HEAD
 from test.core.derivatives.utils import classification_targets, regression_targets
 from test.extensions.automated_settings import make_simple_act_setting
-=======
 from test.core.derivatives.utils import regression_targets
->>>>>>> 2fdd1668
 from test.extensions.secondorder.secondorder_settings import SECONDORDER_SETTINGS
 from test.utils.evaluation_mode import initialize_training_false_recursive
 
@@ -94,18 +91,6 @@
         "target_fn": lambda: regression_targets((3, 3 * 4 * 1 * 2)),
     },
 ]
-<<<<<<< HEAD
-
-###############################################################################
-#                         test setting: Activation Layers                     #
-###############################################################################
-activations = [ELU, SELU]
-
-for act in activations:
-    for bias in [True, False]:
-        LOCAL_SETTINGS.append(make_simple_act_setting(act, bias=bias))
-
-
 ###############################################################################
 #                               Branched models                               #
 ###############################################################################
@@ -185,7 +170,4 @@
         "id_prefix": "nested-branching-convolution",
     },
 ]
-
-=======
->>>>>>> 2fdd1668
 DiagGGN_SETTINGS = SHARED_SETTINGS + LOCAL_SETTINGS