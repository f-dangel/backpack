"""Tests BackPACK's ``SqrtGGNExact`` and ``SqrtGGNMC`` extension."""

from test.automated_test import check_sizes_and_values
from test.extensions.implementation.autograd import AutogradExtensions
from test.extensions.implementation.backpack import BackpackExtensions
from test.extensions.problem import ExtensionsTestProblem, make_test_problems
from test.extensions.secondorder.secondorder_settings import SECONDORDER_SETTINGS

from pytest import fixture, mark, skip

PROBLEMS = make_test_problems(SECONDORDER_SETTINGS)


@fixture(params=PROBLEMS, ids=lambda p: p.make_id())
def instantiated_problem(request) -> ExtensionsTestProblem:
    """Set seed, create tested model, loss, data. Finally clean up.

    Args:
        request (SubRequest): Request for the fixture from a test/fixture function.

    Yields:
        Test case with deterministically constructed attributes.
    """
    case = request.param
    case.set_up()
    yield case
    case.tear_down()


@fixture
def small_problem(
    instantiated_problem: ExtensionsTestProblem, max_num_params=1000
) -> ExtensionsTestProblem:
    """Skip architectures with too many parameters whose GGN is expensive to evaluate.

    Args:
        instantiated_problem: Test case with instantiated model, data, etc.
        max_num_params: Maximum number of model parameters to run the case.
            Default: ``4000``.

    Yields:
        Instantiated test case whose model's are small enough.
    """
    num_params = sum(
        p.numel() for p in instantiated_problem.model.parameters() if p.requires_grad
    )
    if num_params <= max_num_params:
        yield instantiated_problem
    else:
        skip(f"Model has too many parameters: {num_params} > {max_num_params}")


def test_ggn_exact(small_problem: ExtensionsTestProblem):
    """Compare exact GGN from BackPACK's matrix square root with autograd.

    Args:
        small_problem: Test case with small network whose GGN can be evaluated.
    """
    autograd_res = AutogradExtensions(small_problem).ggn()
    backpack_res = BackpackExtensions(small_problem).ggn()

    check_sizes_and_values(autograd_res, backpack_res)


def test_sqrt_ggn_mc_integration(small_problem: ExtensionsTestProblem):
    """Check if MC-approximated GGN matrix square root code executes.

    Note:
        This test does not perform correctness checks on the results,
        which are expensive because a large number of samples is required.
        Such a check is performed by `test_sqrt_ggn_mc`, which is run less
        frequently.

    Args:
        small_problem: Test case with small network whose GGN can be evaluated.
    """
    BackpackExtensions(small_problem).sqrt_ggn_mc(mc_samples=1)


@mark.montecarlo
def test_ggn_mc(small_problem: ExtensionsTestProblem):
    """Compare MC-approximated GGN from BackpACK's with exact version from autograd.

    Args:
        small_problem: Test case with small network whose GGN can be evaluated.
    """
    autograd_res = AutogradExtensions(small_problem).ggn()
<<<<<<< HEAD
    atol, rtol = 2e-3, 1e-2
=======
    atol, rtol = 5e-2, 1e-2
>>>>>>> 9bbeebc3
    mc_samples, chunks = 300000, 30
    backpack_res = BackpackExtensions(small_problem).ggn_mc(mc_samples, chunks=chunks)

    check_sizes_and_values(autograd_res, backpack_res, atol=atol, rtol=rtol)<|MERGE_RESOLUTION|>--- conflicted
+++ resolved
@@ -85,11 +85,7 @@
         small_problem: Test case with small network whose GGN can be evaluated.
     """
     autograd_res = AutogradExtensions(small_problem).ggn()
-<<<<<<< HEAD
-    atol, rtol = 2e-3, 1e-2
-=======
     atol, rtol = 5e-2, 1e-2
->>>>>>> 9bbeebc3
     mc_samples, chunks = 300000, 30
     backpack_res = BackpackExtensions(small_problem).ggn_mc(mc_samples, chunks=chunks)
 
