"""Contains test settings for testing SqrtGGN extension."""
<<<<<<< HEAD
from test.converter.resnet_cases import ResNet1, ResNet2
from test.core.derivatives.utils import classification_targets
=======
from test.core.derivatives.utils import classification_targets, regression_targets
>>>>>>> 7e634e3a
from test.extensions.secondorder.secondorder_settings import SECONDORDER_SETTINGS
from test.utils.evaluation_mode import initialize_training_false_recursive

from torch import rand, randint
from torch.nn import (
<<<<<<< HEAD
    Conv2d,
    CrossEntropyLoss,
    Embedding,
    Flatten,
    Identity,
    Linear,
    MaxPool2d,
    ReLU,
    Sequential,
    Sigmoid,
)

from backpack import convert_module_to_backpack
from backpack.custom_module.branching import Parallel
=======
    BatchNorm1d,
    BatchNorm2d,
    BatchNorm3d,
    CrossEntropyLoss,
    Embedding,
    Flatten,
    Linear,
    MSELoss,
    ReLU,
    Sequential,
)
>>>>>>> 7e634e3a

SQRT_GGN_SETTINGS = SECONDORDER_SETTINGS

###############################################################################
#                               Embedding                                     #
###############################################################################
SQRT_GGN_SETTINGS += [
    {
        "input_fn": lambda: randint(0, 5, (6,)),
        "module_fn": lambda: Sequential(
            Embedding(5, 3),
            Linear(3, 4),
        ),
        "loss_function_fn": lambda: CrossEntropyLoss(reduction="mean"),
        "target_fn": lambda: classification_targets((6,), 4),
    },
    {
        "input_fn": lambda: randint(0, 3, (3, 2, 2)),
        "module_fn": lambda: Sequential(
            Embedding(3, 2),
            Flatten(),
        ),
        "loss_function_fn": lambda: CrossEntropyLoss(reduction="mean"),
        "target_fn": lambda: classification_targets((3,), 2 * 2),
        "seed": 1,
    },
]

###############################################################################
<<<<<<< HEAD
#                               Branched models                               #
###############################################################################
SQRT_GGN_SETTINGS += [
    {
        "input_fn": lambda: rand(3, 10),
        "module_fn": lambda: Sequential(
            Linear(10, 5),
            ReLU(),
            # skip connection
            Parallel(
                Identity(),
                Linear(5, 5),
            ),
            # end of skip connection
            Sigmoid(),
            Linear(5, 4),
        ),
        "loss_function_fn": lambda: CrossEntropyLoss(),
        "target_fn": lambda: classification_targets((3,), 4),
        "id_prefix": "branching-linear",
    },
    {
        "input_fn": lambda: rand(4, 2, 6, 6),
        "module_fn": lambda: Sequential(
            Conv2d(2, 3, kernel_size=3, stride=1, padding=1),
            ReLU(),
            # skip connection
            Parallel(
                Identity(),
                Sequential(
                    Conv2d(3, 5, kernel_size=3, stride=1, padding=1),
                    ReLU(),
                    Conv2d(5, 3, kernel_size=3, stride=1, padding=1),
                ),
            ),
            # end of skip connection
            MaxPool2d(kernel_size=3, stride=2),
            Flatten(),
            Linear(12, 5),
        ),
        "loss_function_fn": lambda: CrossEntropyLoss(),
        "target_fn": lambda: classification_targets((4,), 5),
        "id_prefix": "branching-convolution",
    },
    {
        "input_fn": lambda: rand(4, 3, 6, 6),
        "module_fn": lambda: Sequential(
            Conv2d(3, 2, kernel_size=3, stride=1, padding=1),
            ReLU(),
            # skip connection
            Parallel(
                Identity(),
                Sequential(
                    Conv2d(2, 4, kernel_size=3, stride=1, padding=1),
                    Sigmoid(),
                    Conv2d(4, 2, kernel_size=3, stride=1, padding=1),
                    Parallel(
                        Identity(),
                        Sequential(
                            Conv2d(2, 4, kernel_size=3, stride=1, padding=1),
                            ReLU(),
                            Conv2d(4, 2, kernel_size=3, stride=1, padding=1),
                        ),
                    ),
                ),
            ),
            # end of skip connection
            MaxPool2d(kernel_size=3, stride=2),
            Flatten(),
            Linear(8, 5),
        ),
        "loss_function_fn": lambda: CrossEntropyLoss(),
        "target_fn": lambda: classification_targets((4,), 5),
        "id_prefix": "nested-branching-convolution",
    },
]

###############################################################################
#                      Branched models - converter                            #
###############################################################################
SQRT_GGN_SETTINGS += [
    {
        "input_fn": lambda: ResNet1.input_test,
        "module_fn": lambda: convert_module_to_backpack(ResNet1(), True),
        "loss_function_fn": lambda: ResNet1.loss_test,
        "target_fn": lambda: ResNet1.target_test,
        "id_prefix": "ResNet1",
    },
    {
        "input_fn": lambda: rand(ResNet2.input_test),
        "module_fn": lambda: convert_module_to_backpack(ResNet2().eval(), True),
        "loss_function_fn": lambda: ResNet2.loss_test,
        "target_fn": lambda: rand(ResNet2.target_test),
        "id_prefix": "ResNet2",
=======
#                          Batchnorm evaluation mode                          #
###############################################################################

SQRT_GGN_SETTINGS += [
    {
        "input_fn": lambda: rand(2, 3, 4),
        "module_fn": lambda: initialize_training_false_recursive(
            Sequential(BatchNorm1d(num_features=3), Flatten())
        ),
        "loss_function_fn": lambda: MSELoss(),
        "target_fn": lambda: regression_targets((2, 4 * 3)),
    },
    {
        "input_fn": lambda: rand(3, 2, 4, 3),
        "module_fn": lambda: initialize_training_false_recursive(
            Sequential(BatchNorm2d(num_features=2), Flatten())
        ),
        "loss_function_fn": lambda: MSELoss(),
        "target_fn": lambda: regression_targets((3, 2 * 4 * 3)),
    },
    {
        "input_fn": lambda: rand(3, 3, 4, 1, 2),
        "module_fn": lambda: initialize_training_false_recursive(
            Sequential(BatchNorm3d(num_features=3), Flatten())
        ),
        "loss_function_fn": lambda: MSELoss(),
        "target_fn": lambda: regression_targets((3, 3 * 4 * 1 * 2)),
    },
    {
        "input_fn": lambda: rand(3, 3, 4, 1, 2),
        "module_fn": lambda: initialize_training_false_recursive(
            Sequential(
                BatchNorm3d(num_features=3),
                Linear(2, 3),
                BatchNorm3d(num_features=3),
                ReLU(),
                BatchNorm3d(num_features=3),
                Flatten(),
            )
        ),
        "loss_function_fn": lambda: MSELoss(),
        "target_fn": lambda: regression_targets((3, 4 * 1 * 3 * 3)),
>>>>>>> 7e634e3a
    },
]<|MERGE_RESOLUTION|>--- conflicted
+++ resolved
@@ -1,16 +1,14 @@
 """Contains test settings for testing SqrtGGN extension."""
-<<<<<<< HEAD
 from test.converter.resnet_cases import ResNet1, ResNet2
-from test.core.derivatives.utils import classification_targets
-=======
 from test.core.derivatives.utils import classification_targets, regression_targets
->>>>>>> 7e634e3a
 from test.extensions.secondorder.secondorder_settings import SECONDORDER_SETTINGS
 from test.utils.evaluation_mode import initialize_training_false_recursive
 
 from torch import rand, randint
 from torch.nn import (
-<<<<<<< HEAD
+    BatchNorm1d,
+    BatchNorm2d,
+    BatchNorm3d,
     Conv2d,
     CrossEntropyLoss,
     Embedding,
@@ -18,6 +16,7 @@
     Identity,
     Linear,
     MaxPool2d,
+    MSELoss,
     ReLU,
     Sequential,
     Sigmoid,
@@ -25,19 +24,6 @@
 
 from backpack import convert_module_to_backpack
 from backpack.custom_module.branching import Parallel
-=======
-    BatchNorm1d,
-    BatchNorm2d,
-    BatchNorm3d,
-    CrossEntropyLoss,
-    Embedding,
-    Flatten,
-    Linear,
-    MSELoss,
-    ReLU,
-    Sequential,
-)
->>>>>>> 7e634e3a
 
 SQRT_GGN_SETTINGS = SECONDORDER_SETTINGS
 
@@ -67,7 +53,6 @@
 ]
 
 ###############################################################################
-<<<<<<< HEAD
 #                               Branched models                               #
 ###############################################################################
 SQRT_GGN_SETTINGS += [
@@ -162,7 +147,10 @@
         "loss_function_fn": lambda: ResNet2.loss_test,
         "target_fn": lambda: rand(ResNet2.target_test),
         "id_prefix": "ResNet2",
-=======
+    },
+]
+
+###############################################################################
 #                          Batchnorm evaluation mode                          #
 ###############################################################################
 
@@ -205,6 +193,5 @@
         ),
         "loss_function_fn": lambda: MSELoss(),
         "target_fn": lambda: regression_targets((3, 4 * 1 * 3 * 3)),
->>>>>>> 7e634e3a
     },
 ]