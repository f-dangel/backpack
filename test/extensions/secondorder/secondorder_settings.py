"""Shared test cases of BackPACK's second-order extensions.

- Exact diagonal of the generalized Gauss-Newton
- MC-approximated diagonal of the generalized Gauss-Newton
- Diagonal of the Hessian
- MC Approximation of Diagonal of Gauss Newton

Required entries:
    "module_fn" (callable): Contains a model constructed from `torch.nn` layers
    "input_fn" (callable): Used for specifying input function
    "target_fn" (callable): Fetches the groundtruth/target classes
                            of regression/classification task
    "loss_function_fn" (callable): Loss function used in the model

Optional entries:
    "device" [list(torch.device)]: List of devices to run the test on.
    "id_prefix" (str): Prefix to be included in the test name.
    "seed" (int): seed for the random number for rand
"""


from test.core.derivatives.utils import classification_targets, regression_targets
from test.extensions.automated_settings import (
    make_simple_act_setting,
    make_simple_cnn_setting,
    make_simple_pooling_setting,
)

from torch import device, rand
from torch.nn import (
    ELU,
    SELU,
    AvgPool1d,
    AvgPool2d,
    AvgPool3d,
    Conv1d,
    Conv2d,
    Conv3d,
    ConvTranspose1d,
    ConvTranspose2d,
    ConvTranspose3d,
    CrossEntropyLoss,
    Flatten,
    LeakyReLU,
    Linear,
    LogSigmoid,
    MaxPool1d,
    MaxPool2d,
    MaxPool3d,
    MSELoss,
    ReLU,
    Sequential,
    Sigmoid,
    Tanh,
)

SECONDORDER_SETTINGS = []

###############################################################################
#                                   examples                                  #
###############################################################################

example = {
    "input_fn": lambda: rand(3, 10),
    "module_fn": lambda: Sequential(Linear(10, 5)),
    "loss_function_fn": lambda: CrossEntropyLoss(),
    "target_fn": lambda: classification_targets((3,), 5),
    "device": [device("cpu")],
    "seed": 0,
    "id_prefix": "example",
}
SECONDORDER_SETTINGS.append(example)


SECONDORDER_SETTINGS += [
    # classification
    {
        "input_fn": lambda: rand(3, 10),
        "module_fn": lambda: Sequential(Linear(10, 7), Linear(7, 5)),
        "loss_function_fn": lambda: CrossEntropyLoss(reduction="mean"),
        "target_fn": lambda: classification_targets((3,), 5),
    },
    {
        "input_fn": lambda: rand(3, 10),
        "module_fn": lambda: Sequential(Linear(10, 7), ReLU(), Linear(7, 5)),
        "loss_function_fn": lambda: CrossEntropyLoss(reduction="sum"),
        "target_fn": lambda: classification_targets((3,), 5),
    },
    # Regression
    {
        "input_fn": lambda: rand(3, 10),
        "module_fn": lambda: Sequential(Linear(10, 7), Sigmoid(), Linear(7, 5)),
        "loss_function_fn": lambda: MSELoss(reduction="mean"),
        "target_fn": lambda: regression_targets((3, 5)),
    },
]

###############################################################################
#                         test setting: Activation Layers                     #
###############################################################################
activations = [ReLU, Sigmoid, Tanh, LeakyReLU, LogSigmoid, ELU, SELU]

for act in activations:
    for bias in [True, False]:
        SECONDORDER_SETTINGS.append(make_simple_act_setting(act, bias=bias))


###############################################################################
#                         test setting: Pooling Layers                       #
"""
Syntax with default parameters:
 - `MaxPoolNd(kernel_size, stride, padding, dilation,
    return_indices, ceil_mode)`
"""
###############################################################################
SECONDORDER_SETTINGS += [
    make_simple_pooling_setting((3, 3, 7), Conv1d, MaxPool1d, (2, 1)),
    make_simple_pooling_setting((3, 3, 7), Conv1d, MaxPool1d, (2, 1, 0, 2)),
    make_simple_pooling_setting(
        (3, 3, 7), Conv1d, MaxPool1d, (2, 1, 0, 2, False, True)
    ),
    make_simple_pooling_setting((3, 3, 11, 11), Conv2d, MaxPool2d, (2, 1)),
    make_simple_pooling_setting((3, 3, 7, 7), Conv2d, MaxPool2d, (2, 1, 0, 2)),
    make_simple_pooling_setting(
        (3, 3, 7, 7), Conv2d, MaxPool2d, (2, 1, 0, 2, False, True)
    ),
    make_simple_pooling_setting((3, 3, 7, 7, 7), Conv3d, MaxPool3d, (2, 1)),
    make_simple_pooling_setting((3, 3, 7, 7, 7), Conv3d, MaxPool3d, (2, 1, 0, 2)),
    make_simple_pooling_setting(
        (3, 3, 7, 7, 7), Conv3d, MaxPool3d, (2, 1, 0, 2, False, True)
    ),
]

###############################################################################
#                         test setting: Pooling Layers                       #
###############################################################################
SECONDORDER_SETTINGS += [
    make_simple_pooling_setting((3, 3, 7), Conv1d, AvgPool1d, (2, 1)),
    make_simple_pooling_setting((3, 3, 7), Conv1d, AvgPool1d, (2, 1, 0, True)),
    make_simple_pooling_setting((3, 3, 7), Conv1d, AvgPool1d, (2, 1, 0, False)),
    make_simple_pooling_setting((3, 3, 11, 11), Conv2d, AvgPool2d, (2, 1)),
    make_simple_pooling_setting((3, 3, 7, 7), Conv2d, AvgPool2d, (2, 1, 0, True)),
    make_simple_pooling_setting((3, 3, 7, 7), Conv2d, AvgPool2d, (2, 1, 0, False)),
    make_simple_pooling_setting((3, 3, 7, 7, 7), Conv3d, AvgPool3d, (2, 1)),
    make_simple_pooling_setting((3, 3, 7, 7, 7), Conv3d, AvgPool3d, (2, 1, 0, True)),
    make_simple_pooling_setting((3, 3, 7, 7, 7), Conv3d, AvgPool3d, (2, 1, 0, False)),
]

###############################################################################
#                         test setting: Convolutional Layers                  #
"""
Syntax with default parameters:
 - `ConvNd(in_channels, out_channels,
    kernel_size, stride=1, padding=0, dilation=1,
    groups=1, bias=True, padding_mode='zeros)`

 - `ConvTransposeNd(in_channels, out_channels,
    kernel_size, stride=1, padding=0, output_padding=0,
    groups=1, bias=True, dilation=1, padding_mode='zeros)`

Note: There are 5 tests added to each `layers`.
For `ConvTranspose2d` and `ConvTranspose3d`
only 3 tests are added because they are very memory intensive.
"""
###############################################################################

SECONDORDER_SETTINGS += [
    # Conv1d
    make_simple_cnn_setting((3, 3, 7), Conv1d, (3, 2, 2)),
    # test dilation & stride
    make_simple_cnn_setting((3, 2, 7), Conv1d, (2, 3, 2, 2, 0, 2)),
    # test stride & padding
    make_simple_cnn_setting((3, 3, 7), Conv1d, (3, 2, 2, 2, 1)),
    # test stride & padding & dilation
    make_simple_cnn_setting((3, 3, 8), Conv1d, (3, 6, 2, 4, 2, 3)),
    # test bias
    make_simple_cnn_setting((3, 3, 7), Conv1d, (3, 2, 2, 4, 2, 1, 1, False)),
    # Conv2d
    make_simple_cnn_setting((3, 3, 7, 7), Conv2d, (3, 2, 2)),
    make_simple_cnn_setting((3, 2, 7, 7), Conv2d, (2, 3, 2, 2, 0, 2)),
    make_simple_cnn_setting((3, 3, 7, 7), Conv2d, (3, 2, 2, 2, 1)),
    make_simple_cnn_setting((3, 3, 8, 8), Conv2d, (3, 6, 2, 4, 2, 3)),
    make_simple_cnn_setting((3, 3, 7, 7), Conv2d, (3, 2, 2, 4, 2, 1, 1, False)),
    # Conv3d
    make_simple_cnn_setting((3, 3, 2, 7, 7), Conv3d, (3, 2, 2)),
    make_simple_cnn_setting((3, 2, 3, 7, 7), Conv3d, (2, 3, 2, 2, 0, 2)),
    make_simple_cnn_setting((3, 3, 2, 7, 7), Conv3d, (3, 2, 2, 3, 2)),
    make_simple_cnn_setting((3, 3, 4, 8, 8), Conv3d, (3, 6, 2, 4, 2, 3)),
    make_simple_cnn_setting((3, 3, 2, 7, 7), Conv3d, (3, 2, 2, 4, 2, 1, 1, False)),
    # ConvTranspose1d
    make_simple_cnn_setting((3, 3, 7), ConvTranspose1d, (3, 2, 2)),
    # test dilation & stride
    make_simple_cnn_setting((3, 2, 7), ConvTranspose1d, (2, 3, 2, 2, 0, 0, 1, True, 2)),
    # test stride & padding
    make_simple_cnn_setting((3, 3, 7), ConvTranspose1d, (3, 2, 2, 2, 1)),
    # test stride & padding & dilation
    make_simple_cnn_setting((3, 3, 8), ConvTranspose1d, (3, 6, 2, 4, 2, 0, 1, True, 3)),
    # test bias
    make_simple_cnn_setting((3, 3, 7), ConvTranspose1d, (3, 2, 2, 4, 2, 0, 1, False)),
    # ConvTranspose2d
    make_simple_cnn_setting((3, 3, 7, 7), ConvTranspose2d, (3, 2, 2)),
    make_simple_cnn_setting(
        (3, 2, 9, 9), ConvTranspose2d, (2, 4, 2, 1, 0, 0, 1, True, 2)
    ),
    make_simple_cnn_setting((3, 3, 7, 7), ConvTranspose2d, (3, 2, 2, 2, 1)),
    make_simple_cnn_setting(
        (3, 3, 7, 7), ConvTranspose2d, (3, 2, 2, 4, 2, 0, 1, False)
    ),
    # ConvTranspose3d
    make_simple_cnn_setting((3, 3, 2, 7, 7), ConvTranspose3d, (3, 2, 2)),
    make_simple_cnn_setting(
        (3, 2, 3, 5, 5), ConvTranspose3d, (2, 3, 2, 2, 2, 0, 1, True, 2)
    ),
    make_simple_cnn_setting(
        (3, 3, 2, 7, 7), ConvTranspose3d, (3, 2, 2, 4, 2, 0, 1, False)
    ),
]

GROUP_CONV_SETTINGS = [
    # last number is groups
    make_simple_cnn_setting((3, 6, 7), Conv1d, (6, 4, 2, 1, 0, 1, 2)),
    make_simple_cnn_setting((3, 6, 7, 5), Conv2d, (6, 3, 2, 1, 0, 1, 3)),
    make_simple_cnn_setting((3, 4, 7, 5, 6), Conv3d, (4, 2, 2, 1, 0, 2, 2)),
    # number before bool is groups
    make_simple_cnn_setting((3, 6, 8), ConvTranspose1d, (6, 3, 2, 4, 2, 0, 3, True, 3)),
    make_simple_cnn_setting(
        (3, 4, 9, 9), ConvTranspose2d, (4, 2, 2, 1, 0, 0, 2, True, 2)
    ),
    make_simple_cnn_setting(
        (3, 4, 3, 5, 5), ConvTranspose3d, (4, 2, (2, 2, 1), 2, 2, 0, 2, True, 2)
    ),
]

<<<<<<< HEAD
SECONDORDER_SETTINGS += GROUP_CONV_SETTINGS
=======
SECONDORDER_SETTINGS += GROUP_CONV_SETTINGS

SECONDORDER_SETTINGS += [
    {
        # Flatten layer does not add a node in the computation graph and thus the
        # backward hook will be called at an unexpected stage. This must explicitly
        # be addressed in the `backpropagate` function of the flatten module extension.
        "input_fn": lambda: rand(3, 5),
        "module_fn": lambda: Sequential(Linear(5, 4), Flatten(), Linear(4, 2)),
        "loss_function_fn": lambda: CrossEntropyLoss(reduction="mean"),
        "target_fn": lambda: classification_targets((3,), 2),
        "id_prefix": "flatten-no-op",
    },
]

# linear with additional dimension
LINEAR_ADDITIONAL_DIMENSIONS_SETTINGS = [
    # regression
    {
        "input_fn": lambda: rand(3, 4, 5),
        "module_fn": lambda: Sequential(Linear(5, 3), Linear(3, 2), Flatten()),
        "loss_function_fn": lambda: MSELoss(reduction="mean"),
        "target_fn": lambda: regression_targets((3, 8)),
        "id_prefix": "one-additional",
    },
    {
        "input_fn": lambda: rand(3, 4, 2, 5),
        "module_fn": lambda: Sequential(
            Linear(5, 3), Sigmoid(), Linear(3, 2), Flatten()
        ),
        "loss_function_fn": lambda: MSELoss(reduction="mean"),
        "target_fn": lambda: regression_targets((3, 16)),
        "id_prefix": "two-additional",
    },
    {
        "input_fn": lambda: rand(3, 4, 2, 3, 5),
        "module_fn": lambda: Sequential(Linear(5, 3), Linear(3, 2), Flatten()),
        "loss_function_fn": lambda: MSELoss(reduction="sum"),
        "target_fn": lambda: regression_targets((3, 48)),
        "id_prefix": "three-additional",
    },
    # classification
    {
        "input_fn": lambda: rand(3, 4, 5),
        "module_fn": lambda: Sequential(Linear(5, 3), Linear(3, 2), Flatten()),
        "loss_function_fn": lambda: CrossEntropyLoss(reduction="mean"),
        "target_fn": lambda: classification_targets((3,), 8),
        "id_prefix": "one-additional",
    },
    {
        "input_fn": lambda: rand(3, 4, 2, 5),
        "module_fn": lambda: Sequential(
            Linear(5, 3), Sigmoid(), Linear(3, 2), Flatten()
        ),
        "loss_function_fn": lambda: CrossEntropyLoss(reduction="mean"),
        "target_fn": lambda: classification_targets((3,), 16),
        "id_prefix": "two-additional",
    },
    {
        "input_fn": lambda: rand(3, 4, 2, 3, 5),
        "module_fn": lambda: Sequential(Linear(5, 3), ReLU(), Linear(3, 2), Flatten()),
        "loss_function_fn": lambda: CrossEntropyLoss(reduction="sum"),
        "target_fn": lambda: classification_targets((3,), 48),
        "id_prefix": "three-additional",
    },
]

SECONDORDER_SETTINGS += LINEAR_ADDITIONAL_DIMENSIONS_SETTINGS
>>>>>>> 2dbfe498
<|MERGE_RESOLUTION|>--- conflicted
+++ resolved
@@ -231,9 +231,6 @@
     ),
 ]
 
-<<<<<<< HEAD
-SECONDORDER_SETTINGS += GROUP_CONV_SETTINGS
-=======
 SECONDORDER_SETTINGS += GROUP_CONV_SETTINGS
 
 SECONDORDER_SETTINGS += [
@@ -301,5 +298,4 @@
     },
 ]
 
-SECONDORDER_SETTINGS += LINEAR_ADDITIONAL_DIMENSIONS_SETTINGS
->>>>>>> 2dbfe498
+SECONDORDER_SETTINGS += LINEAR_ADDITIONAL_DIMENSIONS_SETTINGS