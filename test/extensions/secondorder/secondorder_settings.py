<<<<<<< HEAD
"""Test configurations for `backpack.core.extensions.secondorder`.

that is shared among the following secondorder methods:
- Diagonal of Gauss Newton
- Diagonal of Hessian
- MC Approximation of Diagonal of Gauss Newton
=======
"""Shared test cases of BackPACK's second-order extensions.
>>>>>>> 6f1f5e35

- Exact diagonal of the generalized Gauss-Newton
- MC-approximated diagonal of the generalized Gauss-Newton
- Diagonal of the Hessian
- MC Approximation of Diagonal of Gauss Newton

Required entries:
    "module_fn" (callable): Contains a model constructed from `torch.nn` layers
    "input_fn" (callable): Used for specifying input function
    "target_fn" (callable): Fetches the groundtruth/target classes 
                            of regression/classification task
    "loss_function_fn" (callable): Loss function used in the model

Optional entries:
    "device" [list(torch.device)]: List of devices to run the test on.
    "id_prefix" (str): Prefix to be included in the test name.
    "seed" (int): seed for the random number for torch.rand
"""


from test.core.derivatives.utils import classification_targets, regression_targets
from test.extensions.automated_settings import (
    make_simple_act_setting,
    make_simple_cnn_setting,
    make_simple_pooling_setting,
)

import torch
from torch.nn import (
    ELU,
    SELU,
    AvgPool1d,
    AvgPool2d,
    AvgPool3d,
    Conv1d,
    Conv2d,
    Conv3d,
    ConvTranspose1d,
    ConvTranspose2d,
    ConvTranspose3d,
    LeakyReLU,
    LogSigmoid,
    MaxPool1d,
    MaxPool2d,
    MaxPool3d,
    ReLU,
    Sigmoid,
    Tanh,
)

SECONDORDER_SETTINGS = []

###############################################################################
#                                   examples                                  #
###############################################################################

example = {
    "input_fn": lambda: torch.rand(3, 10),
    "module_fn": lambda: torch.nn.Sequential(torch.nn.Linear(10, 5)),
    "loss_function_fn": lambda: torch.nn.CrossEntropyLoss(),
    "target_fn": lambda: classification_targets((3,), 5),
    "device": [torch.device("cpu")],
    "seed": 0,
    "id_prefix": "example",
}
SECONDORDER_SETTINGS.append(example)


SECONDORDER_SETTINGS += [
    # classification
    {
        "input_fn": lambda: torch.rand(3, 10),
        "module_fn": lambda: torch.nn.Sequential(
            torch.nn.Linear(10, 7), torch.nn.Linear(7, 5)
        ),
        "loss_function_fn": lambda: torch.nn.CrossEntropyLoss(reduction="mean"),
        "target_fn": lambda: classification_targets((3,), 5),
    },
    {
        "input_fn": lambda: torch.rand(3, 10),
        "module_fn": lambda: torch.nn.Sequential(
            torch.nn.Linear(10, 7), torch.nn.ReLU(), torch.nn.Linear(7, 5)
        ),
        "loss_function_fn": lambda: torch.nn.CrossEntropyLoss(reduction="sum"),
        "target_fn": lambda: classification_targets((3,), 5),
    },
    # Regression
    {
        "input_fn": lambda: torch.rand(3, 10),
        "module_fn": lambda: torch.nn.Sequential(
            torch.nn.Linear(10, 7), torch.nn.Sigmoid(), torch.nn.Linear(7, 5)
        ),
        "loss_function_fn": lambda: torch.nn.MSELoss(reduction="mean"),
        "target_fn": lambda: regression_targets((3, 5)),
    },
]

###############################################################################
#                         test setting: Activation Layers                     #
###############################################################################
activations = [ReLU, Sigmoid, Tanh, LeakyReLU, LogSigmoid, ELU, SELU]

for act in activations:
    for bias in [True, False]:
        SECONDORDER_SETTINGS.append(make_simple_act_setting(act, bias=bias))


###############################################################################
#                         test setting: Pooling Layers                       #
"""
Syntax with default parameters: 
 - `torch.nn.MaxPoolNd(kernel_size, stride, padding, dilation, 
    return_indices, ceil_mode)`
"""
###############################################################################
SECONDORDER_SETTINGS += [
    make_simple_pooling_setting((3, 3, 7), Conv1d, MaxPool1d, (2, 1)),
    make_simple_pooling_setting((3, 3, 7), Conv1d, MaxPool1d, (2, 1, 0, 2)),
    make_simple_pooling_setting(
        (3, 3, 7), Conv1d, MaxPool1d, (2, 1, 0, 2, False, True)
    ),
    make_simple_pooling_setting((3, 3, 11, 11), Conv2d, MaxPool2d, (2, 1)),
    make_simple_pooling_setting((3, 3, 7, 7), Conv2d, MaxPool2d, (2, 1, 0, 2)),
    make_simple_pooling_setting(
        (3, 3, 7, 7), Conv2d, MaxPool2d, (2, 1, 0, 2, False, True)
    ),
    make_simple_pooling_setting((3, 3, 7, 7, 7), Conv3d, MaxPool3d, (2, 1)),
    make_simple_pooling_setting((3, 3, 7, 7, 7), Conv3d, MaxPool3d, (2, 1, 0, 2)),
    make_simple_pooling_setting(
        (3, 3, 7, 7, 7), Conv3d, MaxPool3d, (2, 1, 0, 2, False, True)
    ),
]

###############################################################################
#                         test setting: Pooling Layers                       #
###############################################################################
SECONDORDER_SETTINGS += [
    make_simple_pooling_setting((3, 3, 7), Conv1d, AvgPool1d, (2, 1)),
    make_simple_pooling_setting((3, 3, 7), Conv1d, AvgPool1d, (2, 1, 0, True)),
    make_simple_pooling_setting((3, 3, 7), Conv1d, AvgPool1d, (2, 1, 0, False)),
    make_simple_pooling_setting((3, 3, 11, 11), Conv2d, AvgPool2d, (2, 1)),
    make_simple_pooling_setting((3, 3, 7, 7), Conv2d, AvgPool2d, (2, 1, 0, True)),
    make_simple_pooling_setting((3, 3, 7, 7), Conv2d, AvgPool2d, (2, 1, 0, False)),
    make_simple_pooling_setting((3, 3, 7, 7, 7), Conv3d, AvgPool3d, (2, 1)),
    make_simple_pooling_setting((3, 3, 7, 7, 7), Conv3d, AvgPool3d, (2, 1, 0, True)),
    make_simple_pooling_setting((3, 3, 7, 7, 7), Conv3d, AvgPool3d, (2, 1, 0, False)),
]

###############################################################################
#                         test setting: Convolutional Layers                  #
"""
Syntax with default parameters: 
 - `torch.nn.ConvNd(in_channels, out_channels, 
    kernel_size, stride=1, padding=0, dilation=1, 
    groups=1, bias=True, padding_mode='zeros)`    

 - `torch.nn.ConvTransposeNd(in_channels, out_channels, 
    kernel_size, stride=1, padding=0, output_padding=0, 
    groups=1, bias=True, dilation=1, padding_mode='zeros)`

Note: There are 5 tests added to each `torch.nn.layers`. 
For `torch.nn.ConvTranspose2d` and `torch.nn.ConvTranspose3d`
only 3 tests are added because they are very memory intensive. 
"""
###############################################################################

SECONDORDER_SETTINGS += [
    # Conv1d
    make_simple_cnn_setting((3, 3, 7), Conv1d, (3, 2, 2)),
    # test dilation & stride
    make_simple_cnn_setting((3, 2, 7), Conv1d, (2, 3, 2, 2, 0, 2)),
    # test stride & padding
    make_simple_cnn_setting((3, 3, 7), Conv1d, (3, 2, 2, 2, 1)),
    # test stride & padding & dilation
    make_simple_cnn_setting((3, 3, 8), Conv1d, (3, 6, 2, 4, 2, 3)),
    # test bias
    make_simple_cnn_setting((3, 3, 7), Conv1d, (3, 2, 2, 4, 2, 1, 1, False)),
    # Conv2d
    make_simple_cnn_setting((3, 3, 7, 7), Conv2d, (3, 2, 2)),
    make_simple_cnn_setting((3, 2, 7, 7), Conv2d, (2, 3, 2, 2, 0, 2)),
    make_simple_cnn_setting((3, 3, 7, 7), Conv2d, (3, 2, 2, 2, 1)),
    make_simple_cnn_setting((3, 3, 8, 8), Conv2d, (3, 6, 2, 4, 2, 3)),
    make_simple_cnn_setting((3, 3, 7, 7), Conv2d, (3, 2, 2, 4, 2, 1, 1, False)),
    # Conv3d
    make_simple_cnn_setting((3, 3, 2, 7, 7), Conv3d, (3, 2, 2)),
    make_simple_cnn_setting((3, 2, 3, 7, 7), Conv3d, (2, 3, 2, 2, 0, 2)),
    make_simple_cnn_setting((3, 3, 2, 7, 7), Conv3d, (3, 2, 2, 3, 2)),
    make_simple_cnn_setting((3, 3, 4, 8, 8), Conv3d, (3, 6, 2, 4, 2, 3)),
    make_simple_cnn_setting((3, 3, 2, 7, 7), Conv3d, (3, 2, 2, 4, 2, 1, 1, False)),
    # ConvTranspose1d
    make_simple_cnn_setting((3, 3, 7), ConvTranspose1d, (3, 2, 2)),
    # test dilation & stride
    make_simple_cnn_setting((3, 2, 7), ConvTranspose1d, (2, 3, 2, 2, 0, 0, 1, True, 2)),
    # test stride & padding
    make_simple_cnn_setting((3, 3, 7), ConvTranspose1d, (3, 2, 2, 2, 1)),
    # test stride & padding & dilation
    make_simple_cnn_setting((3, 3, 8), ConvTranspose1d, (3, 6, 2, 4, 2, 0, 1, True, 3)),
    # test bias
    make_simple_cnn_setting((3, 3, 7), ConvTranspose1d, (3, 2, 2, 4, 2, 0, 1, False)),
    # ConvTranspose2d
    make_simple_cnn_setting((3, 3, 7, 7), ConvTranspose2d, (3, 2, 2)),
    make_simple_cnn_setting(
        (3, 2, 9, 9), ConvTranspose2d, (2, 4, 2, 1, 0, 0, 1, True, 2)
    ),
    make_simple_cnn_setting((3, 3, 7, 7), ConvTranspose2d, (3, 2, 2, 2, 1)),
    make_simple_cnn_setting(
        (3, 3, 7, 7), ConvTranspose2d, (3, 2, 2, 4, 2, 0, 1, False)
    ),
    # ConvTranspose3d
    make_simple_cnn_setting((3, 3, 2, 7, 7), ConvTranspose3d, (3, 2, 2)),
    make_simple_cnn_setting(
        (3, 2, 3, 5, 5), ConvTranspose3d, (2, 3, 2, 2, 2, 0, 1, True, 2)
    ),
    make_simple_cnn_setting(
        (3, 3, 2, 7, 7), ConvTranspose3d, (3, 2, 2, 4, 2, 0, 1, False)
    ),
]

GROUP_CONV_SETTINGS = [
    # last number is groups
    make_simple_cnn_setting((3, 6, 7), Conv1d, (6, 4, 2, 1, 0, 1, 2)),
    make_simple_cnn_setting((3, 6, 7, 5), Conv2d, (6, 3, 2, 1, 0, 1, 3)),
    make_simple_cnn_setting((3, 4, 7, 5, 6), Conv3d, (4, 2, 2, 1, 0, 2, 2)),
    # number before bool is groups
    make_simple_cnn_setting((3, 6, 8), ConvTranspose1d, (6, 3, 2, 4, 2, 0, 3, True, 3)),
    make_simple_cnn_setting(
        (3, 4, 9, 9), ConvTranspose2d, (4, 2, 2, 1, 0, 0, 2, True, 2)
    ),
    make_simple_cnn_setting(
        (3, 4, 3, 5, 5), ConvTranspose3d, (4, 2, (2, 2, 1), 2, 2, 0, 2, True, 2)
    ),
]

SECONDORDER_SETTINGS += GROUP_CONV_SETTINGS<|MERGE_RESOLUTION|>--- conflicted
+++ resolved
@@ -1,13 +1,4 @@
-<<<<<<< HEAD
-"""Test configurations for `backpack.core.extensions.secondorder`.
-
-that is shared among the following secondorder methods:
-- Diagonal of Gauss Newton
-- Diagonal of Hessian
-- MC Approximation of Diagonal of Gauss Newton
-=======
 """Shared test cases of BackPACK's second-order extensions.
->>>>>>> 6f1f5e35
 
 - Exact diagonal of the generalized Gauss-Newton
 - MC-approximated diagonal of the generalized Gauss-Newton
