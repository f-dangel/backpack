"""Test configurations for `backpack.core.extensions.firstorder`.

It is shared among the following firstorder methods:
- batch_grad
- batch_l2_grad
- sum_grad_sqaured
- variance


Required entries:
    "module_fn" (callable): Contains a model constructed from `torch.nn` layers
    "input_fn" (callable): Used for specifying input function
    "target_fn" (callable): Fetches the groundtruth/target classes 
                            of regression/classification task
    "loss_function_fn" (callable): Loss function used in the model

Optional entries:
    "device" [list(torch.device)]: List of devices to run the test on.
    "id_prefix" (str): Prefix to be included in the test name.
    "seed" (int): seed for the random number for torch.rand
"""
from test.core.derivatives.utils import classification_targets, regression_targets
from test.extensions.automated_settings import make_simple_cnn_setting

import torch
from torch.nn import (
    RNN,
    Conv1d,
    Conv2d,
    Conv3d,
    ConvTranspose1d,
    ConvTranspose2d,
    ConvTranspose3d,
    Flatten,
    Sequential,
)

from backpack.custom_module.permute import Permute
from backpack.custom_module.reduce_tuple import ReduceTuple

FIRSTORDER_SETTINGS = []

###############################################################################
#                                   examples                                  #
###############################################################################

example = {
    "input_fn": lambda: torch.rand(3, 10),
    "module_fn": lambda: torch.nn.Sequential(torch.nn.Linear(10, 5)),
    "loss_function_fn": lambda: torch.nn.CrossEntropyLoss(reduction="sum"),
    "target_fn": lambda: classification_targets((3,), 5),
    "device": [torch.device("cpu")],
    "seed": 0,
    "id_prefix": "example",
}
FIRSTORDER_SETTINGS.append(example)

###############################################################################
#                         test setting: Linear Layers                         #
###############################################################################

FIRSTORDER_SETTINGS += [
    # classification
    {
        "input_fn": lambda: torch.rand(3, 10),
        "module_fn": lambda: torch.nn.Sequential(
            torch.nn.Linear(10, 7), torch.nn.Linear(7, 5)
        ),
        "loss_function_fn": lambda: torch.nn.CrossEntropyLoss(reduction="mean"),
        "target_fn": lambda: classification_targets((3,), 5),
    },
    {
        "input_fn": lambda: torch.rand(3, 10),
        "module_fn": lambda: torch.nn.Sequential(
            torch.nn.Linear(10, 7), torch.nn.ReLU(), torch.nn.Linear(7, 5)
        ),
        "loss_function_fn": lambda: torch.nn.CrossEntropyLoss(reduction="sum"),
        "target_fn": lambda: classification_targets((3,), 5),
    },
    # Regression
    {
        "input_fn": lambda: torch.rand(3, 10),
        "module_fn": lambda: torch.nn.Sequential(
            torch.nn.Linear(10, 7), torch.nn.Sigmoid(), torch.nn.Linear(7, 5)
        ),
        "loss_function_fn": lambda: torch.nn.MSELoss(reduction="mean"),
        "target_fn": lambda: regression_targets((3, 5)),
    },
]

###############################################################################
#                         test setting: Convolutional Layers                  #
"""
Syntax with default parameters: 
 - `torch.nn.ConvNd(in_channels, out_channels, 
    kernel_size, stride=1, padding=0, dilation=1, 
    groups=1, bias=True, padding_mode='zeros)`    

 - `torch.nn.ConvTransposeNd(in_channels, out_channels, 
    kernel_size, stride=1, padding=0, output_padding=0, 
    groups=1, bias=True, dilation=1, padding_mode='zeros)`

Note: There are 5 tests added to each `torch.nn.layers`. 
For `torch.nn.ConvTranspose2d` and `torch.nn.ConvTranspose3d`
only 3 tests are added because they are very memory intensive. 
"""
###############################################################################

FIRSTORDER_SETTINGS += [
    # Conv1d
    make_simple_cnn_setting((3, 3, 7), Conv1d, (3, 2, 2)),
    # test dilation & stride
    make_simple_cnn_setting((3, 2, 7), Conv1d, (2, 3, 2, 2, 0, 2)),
    # test stride & padding
    make_simple_cnn_setting((3, 3, 7), Conv1d, (3, 2, 2, 2, 1)),
    # test stride & padding & dilation
    make_simple_cnn_setting((3, 3, 8), Conv1d, (3, 6, 2, 4, 2, 3)),
    # test bias
    make_simple_cnn_setting((3, 3, 7), Conv1d, (3, 2, 2, 4, 2, 1, 1, False)),
    # Conv2d
    make_simple_cnn_setting((3, 3, 7, 7), Conv2d, (3, 2, 2)),
    make_simple_cnn_setting((3, 2, 7, 7), Conv2d, (2, 3, 2, 2, 0, 2)),
    make_simple_cnn_setting((3, 3, 7, 7), Conv2d, (3, 2, 2, 2, 1)),
    make_simple_cnn_setting((3, 3, 8, 8), Conv2d, (3, 6, 2, 4, 2, 3)),
    make_simple_cnn_setting((3, 3, 7, 7), Conv2d, (3, 2, 2, 4, 2, 1, 1, False)),
    # Conv3d
    make_simple_cnn_setting((3, 3, 2, 7, 7), Conv3d, (3, 2, 2)),
    make_simple_cnn_setting((3, 2, 3, 7, 7), Conv3d, (2, 3, 2, 2, 0, 2)),
    make_simple_cnn_setting((3, 3, 2, 7, 7), Conv3d, (3, 2, 2, 3, 2)),
    make_simple_cnn_setting((3, 3, 4, 8, 8), Conv3d, (3, 6, 2, 4, 2, 3)),
    make_simple_cnn_setting((3, 3, 2, 7, 7), Conv3d, (3, 2, 2, 4, 2, 1, 1, False)),
    # ConvTranspose1d
    make_simple_cnn_setting((3, 3, 7), ConvTranspose1d, (3, 2, 2)),
    # test dilation & stride
    make_simple_cnn_setting((3, 2, 7), ConvTranspose1d, (2, 3, 2, 2, 0, 0, 1, True, 2)),
    # test stride & padding
    make_simple_cnn_setting((3, 3, 7), ConvTranspose1d, (3, 2, 2, 2, 1)),
    # test stride & padding & dilation
    make_simple_cnn_setting((3, 3, 8), ConvTranspose1d, (3, 6, 2, 4, 2, 0, 1, True, 3)),
    # test bias
    make_simple_cnn_setting((3, 3, 7), ConvTranspose1d, (3, 2, 2, 4, 2, 0, 1, False)),
    # ConvTranspose2d
    make_simple_cnn_setting((3, 3, 7, 7), ConvTranspose2d, (3, 2, 2)),
    make_simple_cnn_setting(
        (3, 2, 9, 9), ConvTranspose2d, (2, 4, 2, 1, 0, 0, 1, True, 2)
    ),
    make_simple_cnn_setting((3, 3, 7, 7), ConvTranspose2d, (3, 2, 2, 2, 1)),
    make_simple_cnn_setting(
        (3, 3, 7, 7), ConvTranspose2d, (3, 2, 2, 4, 2, 0, 1, False)
    ),
    # ConvTranspose3d
    make_simple_cnn_setting((3, 3, 2, 7, 7), ConvTranspose3d, (3, 2, 2)),
    make_simple_cnn_setting(
        (3, 2, 3, 5, 5), ConvTranspose3d, (2, 3, 2, 2, 2, 0, 1, True, 2)
    ),
    make_simple_cnn_setting(
        (3, 3, 2, 7, 7), ConvTranspose3d, (3, 2, 2, 4, 2, 0, 1, False)
    ),
]

###############################################################################
#                         test setting: RNN Layers                            #
###############################################################################

FIRSTORDER_SETTINGS += [
    {
        "input_fn": lambda: torch.rand(8, 5, 6),
        "module_fn": lambda: Sequential(
<<<<<<< HEAD
            Permute(dims=[1, 0, 2]),
            RNN(input_size=6, hidden_size=3),
            ReduceTuple(index=0),
            Permute(dims=[1, 2, 0]),
=======
            Permute(1, 0, 2),
            RNN(input_size=6, hidden_size=3),
            ReduceTuple(index=0),
            Permute(1, 2, 0),
>>>>>>> a01d47a0
        ),
        "loss_function_fn": lambda: torch.nn.CrossEntropyLoss(reduction="mean"),
        "target_fn": lambda: classification_targets((8, 5), 3),
    },
    {
        "input_fn": lambda: torch.rand(8, 5, 6),
        "module_fn": lambda: Sequential(
<<<<<<< HEAD
            Permute(dims=[1, 0, 2]),
            RNN(input_size=6, hidden_size=3),
            ReduceTuple(index=0),
            Permute(dims=[1, 2, 0]),
=======
            Permute(1, 0, 2),
            RNN(input_size=6, hidden_size=3),
            ReduceTuple(index=0),
            Permute(1, 2, 0),
>>>>>>> a01d47a0
            Flatten(),
        ),
        "loss_function_fn": lambda: torch.nn.MSELoss(),
        "target_fn": lambda: regression_targets((8, 3 * 5)),
    },
]<|MERGE_RESOLUTION|>--- conflicted
+++ resolved
@@ -166,17 +166,10 @@
     {
         "input_fn": lambda: torch.rand(8, 5, 6),
         "module_fn": lambda: Sequential(
-<<<<<<< HEAD
-            Permute(dims=[1, 0, 2]),
-            RNN(input_size=6, hidden_size=3),
-            ReduceTuple(index=0),
-            Permute(dims=[1, 2, 0]),
-=======
             Permute(1, 0, 2),
             RNN(input_size=6, hidden_size=3),
             ReduceTuple(index=0),
             Permute(1, 2, 0),
->>>>>>> a01d47a0
         ),
         "loss_function_fn": lambda: torch.nn.CrossEntropyLoss(reduction="mean"),
         "target_fn": lambda: classification_targets((8, 5), 3),
@@ -184,17 +177,10 @@
     {
         "input_fn": lambda: torch.rand(8, 5, 6),
         "module_fn": lambda: Sequential(
-<<<<<<< HEAD
-            Permute(dims=[1, 0, 2]),
-            RNN(input_size=6, hidden_size=3),
-            ReduceTuple(index=0),
-            Permute(dims=[1, 2, 0]),
-=======
             Permute(1, 0, 2),
             RNN(input_size=6, hidden_size=3),
             ReduceTuple(index=0),
             Permute(1, 2, 0),
->>>>>>> a01d47a0
             Flatten(),
         ),
         "loss_function_fn": lambda: torch.nn.MSELoss(),
