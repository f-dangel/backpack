"""Shared test cases for BackPACK's first-order extensions.

Shared by the tests of:
- ``BatchGrad``
- ``BatchL2Grad``
- ``SumGradSquared``
- ``Variance``

Required entries:
    "module_fn" (callable): Contains a model constructed from `torch.nn` layers
    "input_fn" (callable): Used for specifying input function
    "target_fn" (callable): Fetches the groundtruth/target classes
                            of regression/classification task
    "loss_function_fn" (callable): Loss function used in the model

Optional entries:
    "device" [list(device)]: List of devices to run the test on.
    "id_prefix" (str): Prefix to be included in the test name.
    "seed" (int): seed set before initializing a case.
"""
from test.core.derivatives.utils import classification_targets, regression_targets
from test.extensions.automated_settings import make_simple_cnn_setting
from test.utils.evaluation_mode import initialize_training_false_recursive

from torch import device, rand
from torch.nn import (
    LSTM,
    RNN,
    BatchNorm1d,
    BatchNorm2d,
    BatchNorm3d,
    Conv1d,
    Conv2d,
    Conv3d,
    ConvTranspose1d,
    ConvTranspose2d,
    ConvTranspose3d,
    CrossEntropyLoss,
    Flatten,
    Linear,
    MSELoss,
    ReLU,
    Sequential,
    Sigmoid,
)
from torchvision.models import resnet18

from backpack.custom_module.permute import Permute
from backpack.custom_module.reduce_tuple import ReduceTuple
from backpack.utils import CONVERTER_AVAILABLE

if CONVERTER_AVAILABLE:
    from backpack import convert_module_to_backpack

FIRSTORDER_SETTINGS = []

###############################################################################
#                                   examples                                  #
###############################################################################

example = {
    "input_fn": lambda: rand(3, 10),
    "module_fn": lambda: Sequential(Linear(10, 5)),
    "loss_function_fn": lambda: CrossEntropyLoss(reduction="sum"),
    "target_fn": lambda: classification_targets((3,), 5),
    "device": [device("cpu")],
    "seed": 0,
    "id_prefix": "example",
}
FIRSTORDER_SETTINGS.append(example)

###############################################################################
#                         test setting: Linear Layers                         #
###############################################################################

FIRSTORDER_SETTINGS += [
    # classification
    {
        "input_fn": lambda: rand(3, 10),
        "module_fn": lambda: Sequential(Linear(10, 7), Linear(7, 5)),
        "loss_function_fn": lambda: CrossEntropyLoss(reduction="mean"),
        "target_fn": lambda: classification_targets((3,), 5),
    },
    {
        "input_fn": lambda: rand(3, 10),
        "module_fn": lambda: Sequential(Linear(10, 7), ReLU(), Linear(7, 5)),
        "loss_function_fn": lambda: CrossEntropyLoss(reduction="sum"),
        "target_fn": lambda: classification_targets((3,), 5),
    },
    # regression
    {
        "input_fn": lambda: rand(3, 10),
        "module_fn": lambda: Sequential(Linear(10, 7), Sigmoid(), Linear(7, 5)),
        "loss_function_fn": lambda: MSELoss(reduction="mean"),
        "target_fn": lambda: regression_targets((3, 5)),
    },
]

# linear with additional dimension
FIRSTORDER_SETTINGS += [
    # regression
    {
        "input_fn": lambda: rand(3, 4, 5),
        "module_fn": lambda: Sequential(Linear(5, 3), Linear(3, 2)),
        "loss_function_fn": lambda: MSELoss(reduction="mean"),
        "target_fn": lambda: regression_targets((3, 4, 2)),
        "id_prefix": "one-additional",
    },
    {
        "input_fn": lambda: rand(3, 4, 2, 5),
        "module_fn": lambda: Sequential(Linear(5, 3), Sigmoid(), Linear(3, 2)),
        "loss_function_fn": lambda: MSELoss(reduction="mean"),
        "target_fn": lambda: regression_targets((3, 4, 2, 2)),
        "id_prefix": "two-additional",
    },
    {
        "input_fn": lambda: rand(3, 4, 2, 3, 5),
        "module_fn": lambda: Sequential(Linear(5, 3), Linear(3, 2)),
        "loss_function_fn": lambda: MSELoss(reduction="sum"),
        "target_fn": lambda: regression_targets((3, 4, 2, 3, 2)),
        "id_prefix": "three-additional",
    },
    # classification
    {
        "input_fn": lambda: rand(3, 4, 5),
        "module_fn": lambda: Sequential(Linear(5, 3), Linear(3, 2), Flatten()),
        "loss_function_fn": lambda: CrossEntropyLoss(reduction="mean"),
        "target_fn": lambda: classification_targets((3,), 8),
        "id_prefix": "one-additional",
    },
    {
        "input_fn": lambda: rand(3, 4, 2, 5),
        "module_fn": lambda: Sequential(
            Linear(5, 3), Sigmoid(), Linear(3, 2), Flatten()
        ),
        "loss_function_fn": lambda: CrossEntropyLoss(reduction="mean"),
        "target_fn": lambda: classification_targets((3,), 16),
        "id_prefix": "two-additional",
    },
    {
        "input_fn": lambda: rand(3, 4, 2, 3, 5),
        "module_fn": lambda: Sequential(Linear(5, 3), ReLU(), Linear(3, 2), Flatten()),
        "loss_function_fn": lambda: CrossEntropyLoss(reduction="sum"),
        "target_fn": lambda: classification_targets((3,), 48),
        "id_prefix": "three-additional",
    },
]

###############################################################################
#                         test setting: Convolutional Layers                  #
"""
Syntax with default parameters:
 - `torch.nn.ConvNd(in_channels, out_channels,
    kernel_size, stride=1, padding=0, dilation=1,
    groups=1, bias=True, padding_mode='zeros)`

 - `torch.nn.ConvTransposeNd(in_channels, out_channels,
    kernel_size, stride=1, padding=0, output_padding=0,
    groups=1, bias=True, dilation=1, padding_mode='zeros)`

Note: There are 5 tests added to each `torch.nn.layers`.
For `torch.nn.ConvTranspose2d` and `torch.nn.ConvTranspose3d`
only 3 tests are added because they are very memory intensive.
"""
###############################################################################

FIRSTORDER_SETTINGS += [
    # Conv1d
    make_simple_cnn_setting((3, 3, 7), Conv1d, (3, 2, 2)),
    # test dilation & stride
    make_simple_cnn_setting((3, 2, 7), Conv1d, (2, 3, 2, 2, 0, 2)),
    # test stride & padding
    make_simple_cnn_setting((3, 3, 7), Conv1d, (3, 2, 2, 2, 1)),
    # test stride & padding & dilation
    make_simple_cnn_setting((3, 3, 8), Conv1d, (3, 6, 2, 4, 2, 3)),
    # test bias
    make_simple_cnn_setting((3, 3, 7), Conv1d, (3, 2, 2, 4, 2, 1, 1, False)),
    # Conv2d
    make_simple_cnn_setting((3, 3, 7, 7), Conv2d, (3, 2, 2)),
    make_simple_cnn_setting((3, 2, 7, 7), Conv2d, (2, 3, 2, 2, 0, 2)),
    make_simple_cnn_setting((3, 3, 7, 7), Conv2d, (3, 2, 2, 2, 1)),
    make_simple_cnn_setting((3, 3, 8, 8), Conv2d, (3, 6, 2, 4, 2, 3)),
    make_simple_cnn_setting((3, 3, 7, 7), Conv2d, (3, 2, 2, 4, 2, 1, 1, False)),
    # Conv3d
    make_simple_cnn_setting((3, 3, 2, 7, 7), Conv3d, (3, 2, 2)),
    make_simple_cnn_setting((3, 2, 3, 7, 7), Conv3d, (2, 3, 2, 2, 0, 2)),
    make_simple_cnn_setting((3, 3, 2, 7, 7), Conv3d, (3, 2, 2, 3, 2)),
    make_simple_cnn_setting((3, 3, 4, 8, 8), Conv3d, (3, 6, 2, 4, 2, 3)),
    make_simple_cnn_setting((3, 3, 2, 7, 7), Conv3d, (3, 2, 2, 4, 2, 1, 1, False)),
    # ConvTranspose1d
    make_simple_cnn_setting((3, 3, 7), ConvTranspose1d, (3, 2, 2)),
    # test dilation & stride
    make_simple_cnn_setting((3, 2, 7), ConvTranspose1d, (2, 3, 2, 2, 0, 0, 1, True, 2)),
    # test stride & padding
    make_simple_cnn_setting((3, 3, 7), ConvTranspose1d, (3, 2, 2, 2, 1)),
    # test stride & padding & dilation
    make_simple_cnn_setting((3, 3, 8), ConvTranspose1d, (3, 6, 2, 4, 2, 0, 1, True, 3)),
    # test bias
    make_simple_cnn_setting((3, 3, 7), ConvTranspose1d, (3, 2, 2, 4, 2, 0, 1, False)),
    # ConvTranspose2d
    make_simple_cnn_setting((3, 3, 7, 7), ConvTranspose2d, (3, 2, 2)),
    make_simple_cnn_setting(
        (3, 2, 9, 9), ConvTranspose2d, (2, 4, 2, 1, 0, 0, 1, True, 2)
    ),
    make_simple_cnn_setting((3, 3, 7, 7), ConvTranspose2d, (3, 2, 2, 2, 1)),
    make_simple_cnn_setting(
        (3, 3, 7, 7), ConvTranspose2d, (3, 2, 2, 4, 2, 0, 1, False)
    ),
    # ConvTranspose3d
    make_simple_cnn_setting((3, 3, 2, 7, 7), ConvTranspose3d, (3, 2, 2)),
    make_simple_cnn_setting(
        (3, 2, 3, 5, 5), ConvTranspose3d, (2, 3, 2, 2, 2, 0, 1, True, 2)
    ),
    make_simple_cnn_setting(
        (3, 3, 2, 7, 7), ConvTranspose3d, (3, 2, 2, 4, 2, 0, 1, False)
    ),
]

###############################################################################
#                         test setting: BatchNorm                             #
###############################################################################
FIRSTORDER_SETTINGS += [
    {
        "input_fn": lambda: rand(2, 3, 4),
        "module_fn": lambda: initialize_training_false_recursive(
            BatchNorm1d(num_features=3)
        ),
        "loss_function_fn": lambda: CrossEntropyLoss(reduction="mean"),
        "target_fn": lambda: classification_targets((2, 4), 3),
    },
    {
        "input_fn": lambda: rand(3, 2, 4, 3),
        "module_fn": lambda: initialize_training_false_recursive(
            BatchNorm2d(num_features=2)
        ),
        "loss_function_fn": lambda: CrossEntropyLoss(reduction="mean"),
        "target_fn": lambda: classification_targets((3, 4, 3), 2),
    },
    {
        "input_fn": lambda: rand(3, 3, 4, 1, 2),
        "module_fn": lambda: initialize_training_false_recursive(
            BatchNorm3d(num_features=3)
        ),
        "loss_function_fn": lambda: CrossEntropyLoss(reduction="mean"),
        "target_fn": lambda: classification_targets((3, 4, 1, 2), 3),
    },
    {
        "input_fn": lambda: rand(3, 3, 4, 1, 2),
        "module_fn": lambda: initialize_training_false_recursive(
            Sequential(
                BatchNorm3d(num_features=3),
                Linear(2, 3),
                BatchNorm3d(num_features=3),
                ReLU(),
                BatchNorm3d(num_features=3),
            )
        ),
        "loss_function_fn": lambda: CrossEntropyLoss(reduction="mean"),
        "target_fn": lambda: classification_targets((3, 4, 1, 3), 3),
    },
]
###############################################################################
#                         test setting: RNN Layers                            #
###############################################################################
FIRSTORDER_SETTINGS += [
    {
        "input_fn": lambda: rand(8, 5, 6),
        "module_fn": lambda: Sequential(
            Permute(1, 0, 2, batch_axis=0),
            RNN(input_size=6, hidden_size=3),
            ReduceTuple(index=0),
            Permute(1, 2, 0, batch_axis=1),
        ),
        "loss_function_fn": lambda: CrossEntropyLoss(reduction="mean"),
        "target_fn": lambda: classification_targets((8, 5), 3),
    },
    {
        "input_fn": lambda: rand(8, 5, 6),
        "module_fn": lambda: Sequential(
            Permute(1, 0, 2, batch_axis=0),
            RNN(input_size=6, hidden_size=3),
            ReduceTuple(index=0),
            Permute(1, 2, 0, batch_axis=1),
            Flatten(),
        ),
        "loss_function_fn": lambda: MSELoss(),
        "target_fn": lambda: regression_targets((8, 3 * 5)),
    },
<<<<<<< HEAD
    {
        "input_fn": lambda: rand(4, 5, 3),
        "module_fn": lambda: Sequential(
            LSTM(3, 4, batch_first=True),
            ReduceTuple(index=0),
            Flatten(),
        ),
        "loss_function_fn": lambda: CrossEntropyLoss(),
        "target_fn": lambda: classification_targets((4,), 20),
    },
]
=======
]
###############################################################################
#                     test setting: torchvision resnet                        #
###############################################################################
if CONVERTER_AVAILABLE:
    FIRSTORDER_SETTINGS += [
        {
            "input_fn": lambda: rand(2, 3, 7, 7),
            "module_fn": lambda: convert_module_to_backpack(
                resnet18(num_classes=4).eval(), True
            ),
            "loss_function_fn": lambda: MSELoss(),
            "target_fn": lambda: regression_targets((2, 4)),
            "id_prefix": "resnet18",
        },
    ]
>>>>>>> e871cfa7
<|MERGE_RESOLUTION|>--- conflicted
+++ resolved
@@ -286,7 +286,6 @@
         "loss_function_fn": lambda: MSELoss(),
         "target_fn": lambda: regression_targets((8, 3 * 5)),
     },
-<<<<<<< HEAD
     {
         "input_fn": lambda: rand(4, 5, 3),
         "module_fn": lambda: Sequential(
@@ -297,8 +296,6 @@
         "loss_function_fn": lambda: CrossEntropyLoss(),
         "target_fn": lambda: classification_targets((4,), 20),
     },
-]
-=======
 ]
 ###############################################################################
 #                     test setting: torchvision resnet                        #
@@ -314,5 +311,4 @@
             "target_fn": lambda: regression_targets((2, 4)),
             "id_prefix": "resnet18",
         },
-    ]
->>>>>>> e871cfa7
+    ]