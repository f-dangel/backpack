--- conflicted
+++ resolved
@@ -240,8 +240,6 @@
         "loss_function_fn": lambda: CrossEntropyLoss(reduction="mean"),
         "target_fn": lambda: classification_targets((3, 4, 1, 2), 3),
     },
-<<<<<<< HEAD
-=======
     {
         "input_fn": lambda: rand(3, 3, 4, 1, 2),
         "module_fn": lambda: initialize_training_false_recursive(
@@ -256,7 +254,6 @@
         "loss_function_fn": lambda: CrossEntropyLoss(reduction="mean"),
         "target_fn": lambda: classification_targets((3, 4, 1, 3), 3),
     },
->>>>>>> 2c632c9f
 ]
 ###############################################################################
 #                         test setting: RNN Layers                            #
