--- conflicted
+++ resolved
@@ -90,29 +90,12 @@
             Shape of module input → output:
             [N, C_in, H_in, W_in, ...] → [N, C_out, H_out, W_out, ...]
         """
-<<<<<<< HEAD
-        torch.manual_seed(seed)
-
-        self.module = module_fn(**module_kwargs).to(device)
-
-        self.input = input_fn(**input_kwargs).to(device)
-        self.target = target_fn(**target_kwargs)
-        if self.target is not None:
-            self.target = self.target.to(device)
-
-        self.derivative = derivative_cls_for(self.module.__class__)()
-
-        self.input_shape = self.input.shape
-        self.output_shape = self.get_output_shape()
-
-=======
         self.module_fn = module_fn
         self.module_kwargs = module_kwargs
         self.input_fn = input_fn
         self.input_kwargs = input_kwargs
         self.target_fn = target_fn
         self.target_kwargs = target_kwargs
->>>>>>> fc62705d
         self.device = device
         self.seed = seed
         self.id_prefix = id_prefix
