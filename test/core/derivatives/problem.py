--- conflicted
+++ resolved
@@ -133,11 +133,7 @@
             output = module(input, target)
 
         if isinstance(output, tuple):
-<<<<<<< HEAD
-            # is true for RNN which returns (output, h_n)
-=======
             # is true for RNN,GRU,LSTM which return tuple (output, ...)
->>>>>>> 4615e238
             output = output[0]
 
         return output.shape
@@ -162,11 +158,7 @@
             output = self.module(input)
 
         if isinstance(output, tuple):
-<<<<<<< HEAD
-            # is true for RNN which returns (output, h_n)
-=======
             # is true for RNN,GRU,LSTM which return tuple (output, ...)
->>>>>>> 4615e238
             output = output[0]
 
         return input, output, dict(self.module.named_parameters())
