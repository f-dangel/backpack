"""Derivatives computed with PyTorch's autograd."""
from test.core.derivatives.implementation.base import DerivativesImplementation

import torch
from torch import Tensor

from backpack.hessianfree.hvp import hessian_vector_product
from backpack.hessianfree.lop import transposed_jacobian_vector_product
from backpack.hessianfree.rop import jacobian_vector_product


class AutogradDerivatives(DerivativesImplementation):
    """Derivative implementations with autograd."""

    def jac_vec_prod(self, vec) -> Tensor:
        """Product of input-output-Jacobian and a vector.

        Args:
            vec: vector

        Returns:
            product
        """
        input, output, _ = self.problem.forward_pass(input_requires_grad=True)
        return jacobian_vector_product(output, input, vec)[0]

    def jac_mat_prod(self, mat):  # noqa: D102
        V = mat.shape[0]

        vecs = [mat[v] for v in range(V)]
        try:
            jac_vec_prods = [self.jac_vec_prod(vec) for vec in vecs]
        except RuntimeError:
            # A RuntimeError is thrown for RNNs on CUDA,
            # because PyTorch does not support double-backwards pass for them.
            # This is the recommended workaround.
            with torch.backends.cudnn.flags(enabled=False):
                jac_vec_prods = [self.jac_vec_prod(vec) for vec in vecs]

        return torch.stack(jac_vec_prods)

    def jac_t_vec_prod(self, vec):  # noqa: D102
        input, output, _ = self.problem.forward_pass(input_requires_grad=True)
        return transposed_jacobian_vector_product(output, input, vec)[0]

    def jac_t_mat_prod(self, mat):  # noqa: D102
        V = mat.shape[0]

        vecs = [mat[v] for v in range(V)]
        jac_t_vec_prods = [self.jac_t_vec_prod(vec) for vec in vecs]

        return torch.stack(jac_t_vec_prods)

    def weight_jac_t_mat_prod(self, mat, sum_batch):  # noqa: D102
        return self.param_jac_t_mat_prod("weight", mat, sum_batch)

    def bias_jac_t_mat_prod(self, mat, sum_batch):  # noqa: D102
        return self.param_jac_t_mat_prod("bias", mat, sum_batch)

    def bias_ih_l0_jac_t_mat_prod(self, mat, sum_batch):  # noqa: D102
        return self.param_jac_t_mat_prod("bias_ih_l0", mat, sum_batch, axis_batch=1)

<<<<<<< HEAD
    def bias_hh_l0_jac_t_mat_prod(self, mat, sum_batch):
        return self.param_jac_t_mat_prod("bias_ih_l0", mat, sum_batch, axis_batch=1)

    def weight_ih_l0_jac_t_mat_prod(self, mat, sum_batch):
        return self.param_jac_t_mat_prod("weight_ih_l0", mat, sum_batch, axis_batch=1)

    def weight_hh_l0_jac_t_mat_prod(self, mat, sum_batch):
=======
    def bias_hh_l0_jac_t_mat_prod(self, mat, sum_batch):  # noqa: D102
        return self.param_jac_t_mat_prod("bias_ih_l0", mat, sum_batch, axis_batch=1)

    def weight_ih_l0_jac_t_mat_prod(self, mat, sum_batch):  # noqa: D102
        return self.param_jac_t_mat_prod("weight_ih_l0", mat, sum_batch, axis_batch=1)

    def weight_hh_l0_jac_t_mat_prod(self, mat, sum_batch):  # noqa: D102
>>>>>>> 655014d8
        return self.param_jac_t_mat_prod("weight_hh_l0", mat, sum_batch, axis_batch=1)

    def param_jac_t_vec_prod(self, name, vec, sum_batch, axis_batch=0):
        """Compute the product of jac_t and the given vector.

        Args:
            name (str): name of parameter for derivative
            vec (torch.Tensor): vectors which to multiply
            sum_batch (boolean): whether to sum along batch axis
            axis_batch (int, optional): index of batch axis. Defaults to 0.

        Returns:
            torch.Tensor: product of jac_t and vec
        """
        input, output, named_params = self.problem.forward_pass()
        param = named_params[name]

        if sum_batch:
            return transposed_jacobian_vector_product(output, param, vec)[0]
        else:
            sample_outputs = output.split(1, dim=axis_batch)
            sample_vecs = vec.split(1, dim=axis_batch)

            jac_t_sample_prods = [
                transposed_jacobian_vector_product(n_out, param, n_vec)[0]
                for n_out, n_vec in zip(sample_outputs, sample_vecs)
            ]

            return torch.stack(jac_t_sample_prods)

    def param_jac_t_mat_prod(self, name, mat, sum_batch, axis_batch=0):
        """Compute the product of jac_t and the given matrix.

        Args:
            name (str): name of parameter for derivative
            mat (torch.Tensor): matrix which to multiply
            sum_batch (boolean): whether to sum along batch axis
            axis_batch (int, optional): index of batch axis. This is counted
                without the first axis. Defaults to 0.

        Returns:
            torch.Tensor: product of jac_t and mat
        """
        V = mat.shape[0]

        vecs = [mat[v] for v in range(V)]
        jac_t_vec_prods = [
            self.param_jac_t_vec_prod(name, vec, sum_batch, axis_batch=axis_batch)
            for vec in vecs
        ]

        return torch.stack(jac_t_vec_prods)

    def weight_jac_mat_prod(self, mat) -> Tensor:
        """Product of jacobian and matrix.

        Args:
            mat: matrix

        Returns:
            product
        """
        return self._param_jac_mat_prod("weight", mat)

    def bias_jac_mat_prod(self, mat) -> Tensor:
        """Product of jacobian and matrix.

        Args:
            mat: matrix

        Returns:
            product
        """
        return self._param_jac_mat_prod("bias", mat)

    def _param_jac_vec_prod(self, name, vec):
        input, output, named_params = self.problem.forward_pass()
        param = named_params[name]

        return jacobian_vector_product(output, param, vec)[0]

    def _param_jac_mat_prod(self, name, mat):
        V = mat.shape[0]

        vecs = [mat[v] for v in range(V)]
        jac_vec_prods = [self._param_jac_vec_prod(name, vec) for vec in vecs]

        return torch.stack(jac_vec_prods)

    def ea_jac_t_mat_jac_prod(self, mat):  # noqa: D102
        def _sample_jac_t_mat_jac_prod(sample_idx, mat):
            assert len(mat.shape) == 2

            def _sample_jac_t_mat_prod(sample_idx, mat):
                sample, output, _ = self.problem.forward_pass(
                    input_requires_grad=True, sample_idx=sample_idx
                )

                result = torch.zeros(sample.numel(), mat.size(1), device=sample.device)

                for col in range(mat.size(1)):
                    column = mat[:, col].reshape(output.shape)
                    result[:, col] = transposed_jacobian_vector_product(
                        [output], [sample], [column], retain_graph=True
                    )[0].reshape(-1)

                return result

            jac_t_mat = _sample_jac_t_mat_prod(sample_idx, mat)
            mat_t_jac = jac_t_mat.t()
            jac_t_mat_t_jac = _sample_jac_t_mat_prod(sample_idx, mat_t_jac)
            jac_t_mat_jac = jac_t_mat_t_jac.t()

            return jac_t_mat_jac

        N = self.problem.input.shape[0]
        input_features = self.problem.input.shape.numel() // N

        result = torch.zeros(input_features, input_features).to(self.problem.device)

        for n in range(N):
            result += _sample_jac_t_mat_jac_prod(n, mat)

        return result / N

    def _hessian(self, loss: Tensor, x: Tensor) -> Tensor:
        """Return the Hessian matrix of a scalar `loss` w.r.t. a tensor `x`.

        Args:
            loss: A scalar-valued tensor.
            x: Tensor used in the computation graph of `loss`.

        Shapes:
            loss: `[1,]`
            x: `[A, B, C, ...]`

        Returns:
            Hessian tensor of `loss` w.r.t. `x`. The Hessian has shape
                `[A, B, C, ..., A, B, C, ...]`.
        """
        assert loss.numel() == 1

        vectorized_shape = (x.numel(), x.numel())
        final_shape = (*x.shape, *x.shape)

        hessian_vec_x = torch.zeros(vectorized_shape).to(loss.device)

        num_cols = hessian_vec_x.shape[1]
        for column_idx in range(num_cols):
            unit = torch.zeros(num_cols).to(loss.device)
            unit[column_idx] = 1.0

            unit = unit.view_as(x)
            column = hessian_vector_product(loss, [x], [unit])[0].reshape(-1)

            hessian_vec_x[:, column_idx] = column

        return hessian_vec_x.reshape(final_shape)

    def _elementwise_hessian(self, tensor, x: Tensor):
        """Computes the Hessian of each element in `tensor` w.r.t `x`.

        Hessians are returned in the order of elements in the flattened tensor.

        Args:
            tensor: .
            x: Tensor used in the computation graph of `loss`.

        Yields:
            hessian of each element
        """
        for t in tensor.flatten():
            yield self._hessian(t, x)

    def _tensor_hessian(self, tensor, x):
        """Return the Hessian of a tensor `tensor` w.r.t. a tensor `x`.

        Given a `tensor` of shape `[A, B, C]` and another tensor `x` with shape `[D, E]`
        used in the computation of `tensor`, the generalized Hessian has shape
        [A, B, C, D, E, D, E]. Let `hessian` denote this generalized Hessian. Then,
        `hessian[a, b, c]` contains the Hessian of the scalar entry `tensor[a, b, c]`
        w.r.t. `x[a, b, c]`.

        Arguments:
            tensor (torch.Tensor): An arbitrary tensor.
            x (torch.Tensor): Tensor used in the computation graph of `tensor`.

        Returns:
            torch.Tensor: Generalized Hessian of `tensor` w.r.t. `x`.
        """
        shape = (*tensor.shape, *x.shape, *x.shape)

        return torch.cat(list(self._elementwise_hessian(tensor, x))).reshape(shape)

    def hessian_is_zero(self):
        """Return whether the input-output Hessian is zero.

        Returns:
            bool: `True`, if Hessian is zero, else `False`.
        """
        input, output, _ = self.problem.forward_pass(input_requires_grad=True)

        zero = None
        for hessian in self._elementwise_hessian(output, input):
            if zero is None:
                zero = torch.zeros_like(hessian)

            if not torch.allclose(hessian, zero):
                return False

        return True

    def input_hessian(self) -> Tensor:
        """Compute the Hessian of the module output w.r.t. the input.

        Returns:
            hessian
        """
        input, output, _ = self.problem.forward_pass(input_requires_grad=True)
        return self._hessian(output, input)

    def sum_hessian(self) -> Tensor:
        """Compute the Hessian of a loss module w.r.t. its input.

        Returns:
            hessian
        """
        hessian = self.input_hessian()

        return self._sum_hessian_blocks(hessian)

    def _sum_hessian_blocks(self, hessian: Tensor) -> Tensor:
        """Sum second derivatives over the batch dimension.

        Assert second derivative w.r.t. different samples is zero.

        Args:
            hessian: .

        Returns:
            sum of hessians

        Raises:
            ValueError: if input is not 2d
        """
        input = self.problem.input
        num_axes = len(input.shape)

        if num_axes != 2:
            raise ValueError("Only 2D inputs are currently supported.")

        N = input.shape[0]
        num_features = input.numel() // N

        sum_hessian = torch.zeros(num_features, num_features, device=input.device)

        hessian_different_samples = torch.zeros(
            num_features, num_features, device=input.device
        )
        for n_1 in range(N):
            for n_2 in range(N):
                block = hessian[n_1, :, n_2, :]

                if n_1 == n_2:
                    sum_hessian += block

                else:
                    assert torch.allclose(block, hessian_different_samples)

        return sum_hessian<|MERGE_RESOLUTION|>--- conflicted
+++ resolved
@@ -60,15 +60,6 @@
     def bias_ih_l0_jac_t_mat_prod(self, mat, sum_batch):  # noqa: D102
         return self.param_jac_t_mat_prod("bias_ih_l0", mat, sum_batch, axis_batch=1)
 
-<<<<<<< HEAD
-    def bias_hh_l0_jac_t_mat_prod(self, mat, sum_batch):
-        return self.param_jac_t_mat_prod("bias_ih_l0", mat, sum_batch, axis_batch=1)
-
-    def weight_ih_l0_jac_t_mat_prod(self, mat, sum_batch):
-        return self.param_jac_t_mat_prod("weight_ih_l0", mat, sum_batch, axis_batch=1)
-
-    def weight_hh_l0_jac_t_mat_prod(self, mat, sum_batch):
-=======
     def bias_hh_l0_jac_t_mat_prod(self, mat, sum_batch):  # noqa: D102
         return self.param_jac_t_mat_prod("bias_ih_l0", mat, sum_batch, axis_batch=1)
 
@@ -76,7 +67,6 @@
         return self.param_jac_t_mat_prod("weight_ih_l0", mat, sum_batch, axis_batch=1)
 
     def weight_hh_l0_jac_t_mat_prod(self, mat, sum_batch):  # noqa: D102
->>>>>>> 655014d8
         return self.param_jac_t_mat_prod("weight_hh_l0", mat, sum_batch, axis_batch=1)
 
     def param_jac_t_vec_prod(self, name, vec, sum_batch, axis_batch=0):
