--- conflicted
+++ resolved
@@ -43,7 +43,6 @@
     def bias_ih_l0_jac_t_mat_prod(self, mat, sum_batch):
         return self.param_jac_t_mat_prod("bias_ih_l0", mat, sum_batch, axis_batch=1)
 
-<<<<<<< HEAD
     def bias_hh_l0_jac_t_mat_prod(self, mat, sum_batch):
         return self.param_jac_t_mat_prod("bias_ih_l0", mat, sum_batch, axis_batch=1)
 
@@ -53,15 +52,6 @@
     def weight_hh_l0_jac_t_mat_prod(self, mat, sum_batch):
         return self.param_jac_t_mat_prod("weight_hh_l0", mat, sum_batch, axis_batch=1)
 
-    def param_jac_t_vec_prod(self, name, vec, sum_batch, axis_batch=0):
-        """
-        Compute the product of jac_t and the given vector.
-        Args:
-            name: name of parameter for derivative
-            vec: vector which to multiply
-            sum_batch: whether to sum along batch axis
-            axis_batch: index of batch axis
-=======
     def param_jac_t_vec_prod(self, name, vec, sum_batch, axis_batch=0):
         """Compute the product of jac_t and the given vector.
 
@@ -73,7 +63,6 @@
 
         Returns:
             torch.Tensor: product of jac_t and vec
->>>>>>> ac2423a7
         """
         input, output, named_params = self.problem.forward_pass()
         param = named_params[name]
@@ -81,19 +70,8 @@
         if sum_batch:
             return transposed_jacobian_vector_product(output, param, vec)[0]
         else:
-<<<<<<< HEAD
-            sample_outputs = [
-                tensor.squeeze(dim=axis_batch)
-                for tensor in list(torch.split(output, 1, dim=axis_batch))
-            ]
-            sample_vecs = [
-                tensor.squeeze(dim=axis_batch)
-                for tensor in list(torch.split(vec, 1, dim=axis_batch))
-            ]
-=======
             sample_outputs = output.split(1, dim=axis_batch)
             sample_vecs = vec.split(1, dim=axis_batch)
->>>>>>> ac2423a7
 
             jac_t_sample_prods = [
                 transposed_jacobian_vector_product(n_out, param, n_vec)[0]
@@ -103,15 +81,6 @@
             return torch.stack(jac_t_sample_prods)
 
     def param_jac_t_mat_prod(self, name, mat, sum_batch, axis_batch=0):
-<<<<<<< HEAD
-        """
-        Compute the product of jac_t and the given matrix.
-        Args:
-            name: name of parameter for derivative
-            mat: matrix which to multiply
-            sum_batch: whether to sum along batch axis
-            axis_batch: index of batch axis
-=======
         """Compute the product of jac_t and the given matrix.
 
         Args:
@@ -123,7 +92,6 @@
 
         Returns:
             torch.Tensor: product of jac_t and mat
->>>>>>> ac2423a7
         """
         V = mat.shape[0]
 
