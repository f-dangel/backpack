"""Contains DerivativesImplementation, the base class for autograd and backpack."""
from abc import ABC, abstractmethod

from torch import Tensor


class DerivativesImplementation(ABC):
    """Base class for autograd and BackPACK implementations."""

    def __init__(self, problem):
        """Initialization.

        Args:
            problem: test problem
        """
        self.problem = problem

    @abstractmethod
    def jac_mat_prod(self, mat: Tensor) -> Tensor:
        """Vectorized product of input-output-Jacobian and a matrix.

        Args:
            mat: matrix: the vectors along its leading dimension will be multiplied.

        Returns:
            Tensor representing the result of Jacobian-vector product.
                product[v] = J @ mat[v]
        """
        raise NotImplementedError

    @abstractmethod
    def jac_t_mat_prod(self, mat: Tensor) -> Tensor:
        """Vectorized product of transposed jacobian and matrix.

        Args:
            mat: matrix: the vectors along its leading dimension will be multiplied.

        Returns:
            Tensor representing the result of Jacobian-vector product.
                product[v] = mat[v] @ J
        """
        raise NotImplementedError

    @abstractmethod
    def weight_jac_t_mat_prod(self, mat: Tensor, sum_batch: bool) -> Tensor:
        """Product of jacobian and matrix.

        Args:
            mat: matrix
            sum_batch: whether to sum along batch axis

        Returns:
            product
        """
        raise NotImplementedError

    @abstractmethod
    def bias_jac_t_mat_prod(self, mat: Tensor, sum_batch: bool) -> Tensor:
        """Product of jacobian and matrix.

        Args:
            mat: matrix
            sum_batch: whether to sum along batch axis

        Returns:
            product
        """
        raise NotImplementedError

    @abstractmethod
    def weight_jac_mat_prod(self, mat: Tensor) -> Tensor:
        """Product of jacobian and matrix.

        Args:
            mat: matrix

        Returns:
            product
        """
        raise NotImplementedError

    @abstractmethod
    def bias_jac_mat_prod(self, mat: Tensor) -> Tensor:
        """Product of jacobian and matrix.

        Args:
            mat: matrix

        Returns:
            product
        """
        raise NotImplementedError

<<<<<<< HEAD
    def bias_jac_mat_prod(self, mat):
        raise NotImplementedError

    def bias_ih_l0_jac_t_mat_prod(self, mat, sum_batch):
=======
    @abstractmethod
    def bias_ih_l0_jac_t_mat_prod(self, mat: Tensor, sum_batch: bool) -> Tensor:
        """Product of jacobian and matrix.

        Args:
            mat: matrix
            sum_batch: whether to sum along batch axis

        Returns:
            product
        """
        raise NotImplementedError

    @abstractmethod
    def bias_hh_l0_jac_t_mat_prod(self, mat: Tensor, sum_batch: bool) -> Tensor:
        """Product of jacobian and matrix.

        Args:
            mat: matrix
            sum_batch: whether to sum along batch axis

        Returns:
            product
        """
        raise NotImplementedError

    @abstractmethod
    def weight_ih_l0_jac_t_mat_prod(self, mat: Tensor, sum_batch: bool) -> Tensor:
        """Product of jacobian and matrix.

        Args:
            mat: matrix
            sum_batch: whether to sum along batch axis

        Returns:
            product
        """
        raise NotImplementedError

    @abstractmethod
    def weight_hh_l0_jac_t_mat_prod(self, mat: Tensor, sum_batch: bool) -> Tensor:
        """Product of jacobian and matrix.

        Args:
            mat: matrix
            sum_batch: whether to sum along batch axis

        Returns:
            product
        """
        raise NotImplementedError

    @abstractmethod
    def ea_jac_t_mat_jac_prod(self, mat: Tensor) -> Tensor:
        """Product of ea jacobian with matrix.

        Args:
            mat: matrix

        Returns:
            product
        """
        raise NotImplementedError

    @abstractmethod
    def sum_hessian(self) -> Tensor:
        """Sum of hessians.

        Returns:
            the sum of hessians
        """
>>>>>>> 655014d8
        raise NotImplementedError<|MERGE_RESOLUTION|>--- conflicted
+++ resolved
@@ -91,12 +91,6 @@
         """
         raise NotImplementedError
 
-<<<<<<< HEAD
-    def bias_jac_mat_prod(self, mat):
-        raise NotImplementedError
-
-    def bias_ih_l0_jac_t_mat_prod(self, mat, sum_batch):
-=======
     @abstractmethod
     def bias_ih_l0_jac_t_mat_prod(self, mat: Tensor, sum_batch: bool) -> Tensor:
         """Product of jacobian and matrix.
@@ -168,5 +162,4 @@
         Returns:
             the sum of hessians
         """
->>>>>>> 655014d8
         raise NotImplementedError