--- conflicted
+++ resolved
@@ -26,7 +26,7 @@
             Tensor representing the result of Jacobian-vector product.
                 product[v] = J @ mat[v]
         """
-        raise NotImplementedError
+        return
 
     @abstractmethod
     def jac_t_mat_prod(self, mat: Tensor) -> Tensor:
@@ -39,7 +39,7 @@
             Tensor representing the result of Jacobian-vector product.
                 product[v] = mat[v] @ J
         """
-        raise NotImplementedError
+        return
 
     @abstractmethod
     def weight_jac_t_mat_prod(self, mat: Tensor, sum_batch: bool) -> Tensor:
@@ -52,7 +52,7 @@
         Returns:
             product
         """
-        raise NotImplementedError
+        return
 
     @abstractmethod
     def bias_jac_t_mat_prod(self, mat: Tensor, sum_batch: bool) -> Tensor:
@@ -65,7 +65,7 @@
         Returns:
             product
         """
-        raise NotImplementedError
+        return
 
     @abstractmethod
     def weight_jac_mat_prod(self, mat: Tensor) -> Tensor:
@@ -77,7 +77,7 @@
         Returns:
             product
         """
-        raise NotImplementedError
+        return
 
     @abstractmethod
     def bias_jac_mat_prod(self, mat: Tensor) -> Tensor:
@@ -89,9 +89,8 @@
         Returns:
             product
         """
-        raise NotImplementedError
+        return
 
-<<<<<<< HEAD
     @abstractmethod
     def bias_ih_l0_jac_t_mat_prod(self, mat: Tensor, sum_batch: bool) -> Tensor:
         """Product of jacobian and matrix.
@@ -103,7 +102,7 @@
         Returns:
             product
         """
-        raise NotImplementedError
+        return
 
     @abstractmethod
     def bias_hh_l0_jac_t_mat_prod(self, mat: Tensor, sum_batch: bool) -> Tensor:
@@ -116,7 +115,7 @@
         Returns:
             product
         """
-        raise NotImplementedError
+        return
 
     @abstractmethod
     def weight_ih_l0_jac_t_mat_prod(self, mat: Tensor, sum_batch: bool) -> Tensor:
@@ -129,7 +128,7 @@
         Returns:
             product
         """
-        raise NotImplementedError
+        return
 
     @abstractmethod
     def weight_hh_l0_jac_t_mat_prod(self, mat: Tensor, sum_batch: bool) -> Tensor:
@@ -142,7 +141,7 @@
         Returns:
             product
         """
-        raise NotImplementedError
+        return
 
     @abstractmethod
     def ea_jac_t_mat_jac_prod(self, mat: Tensor) -> Tensor:
@@ -154,7 +153,7 @@
         Returns:
             product
         """
-        raise NotImplementedError
+        return
 
     @abstractmethod
     def sum_hessian(self) -> Tensor:
@@ -162,15 +161,14 @@
 
         Returns:
             the sum of hessians
-=======
-    def bias_jac_mat_prod(self, mat):
-        raise NotImplementedError
+        """
+        return
 
+    @abstractmethod
     def hessian_is_zero(self) -> bool:
         """Return whether the input-output Hessian is zero.
 
         Returns:
             `True`, if Hessian is zero, else `False`.
->>>>>>> 2dbfe498
         """
-        raise NotImplementedError+        return