--- conflicted
+++ resolved
@@ -130,11 +130,6 @@
         """
         raise NotImplementedError
 
-<<<<<<< HEAD
-    def bias_jac_mat_prod(self, mat):
-        raise NotImplementedError
-
-=======
     @abstractmethod
     def weight_hh_l0_jac_t_mat_prod(self, mat: Tensor, sum_batch: bool) -> Tensor:
         """Product of jacobian and matrix.
@@ -170,7 +165,6 @@
         raise NotImplementedError
 
     @abstractmethod
->>>>>>> f3bbc892
     def hessian_is_zero(self) -> bool:
         """Return whether the input-output Hessian is zero.
 
