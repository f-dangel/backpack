--- conflicted
+++ resolved
@@ -60,51 +60,31 @@
             self.problem.module, None, None, mat
         )
 
-<<<<<<< HEAD
-    def bias_ih_l0_jac_t_mat_prod(self, mat, sum_batch):
-=======
     def bias_ih_l0_jac_t_mat_prod(self, mat, sum_batch):  # noqa: D102
->>>>>>> 655014d8
         self.store_forward_io()
         return self.problem.derivative.bias_ih_l0_jac_t_mat_prod(
             self.problem.module, None, None, mat, sum_batch=sum_batch
         )
 
-<<<<<<< HEAD
-    def bias_hh_l0_jac_t_mat_prod(self, mat, sum_batch):
-=======
     def bias_hh_l0_jac_t_mat_prod(self, mat, sum_batch):  # noqa: D102
->>>>>>> 655014d8
         self.store_forward_io()
         return self.problem.derivative.bias_hh_l0_jac_t_mat_prod(
             self.problem.module, None, None, mat, sum_batch=sum_batch
         )
 
-<<<<<<< HEAD
-    def weight_ih_l0_jac_t_mat_prod(self, mat, sum_batch):
-=======
     def weight_ih_l0_jac_t_mat_prod(self, mat, sum_batch):  # noqa: D102
->>>>>>> 655014d8
         self.store_forward_io()
         return self.problem.derivative.weight_ih_l0_jac_t_mat_prod(
             self.problem.module, None, None, mat, sum_batch=sum_batch
         )
 
-<<<<<<< HEAD
-    def weight_hh_l0_jac_t_mat_prod(self, mat, sum_batch):
-=======
     def weight_hh_l0_jac_t_mat_prod(self, mat, sum_batch):  # noqa: D102
->>>>>>> 655014d8
         self.store_forward_io()
         return self.problem.derivative.weight_hh_l0_jac_t_mat_prod(
             self.problem.module, None, None, mat, sum_batch=sum_batch
         )
 
-<<<<<<< HEAD
-    def ea_jac_t_mat_jac_prod(self, mat):
-=======
     def ea_jac_t_mat_jac_prod(self, mat):  # noqa: D102
->>>>>>> 655014d8
         self.store_forward_io()
         return self.problem.derivative.ea_jac_t_mat_jac_prod(
             self.problem.module, None, None, mat
