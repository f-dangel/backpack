--- conflicted
+++ resolved
@@ -23,11 +23,7 @@
 import pytest
 import torch
 from pytest import fixture, skip
-<<<<<<< HEAD
-from torch import Tensor
-=======
 from torch import Size, Tensor
->>>>>>> 68870edd
 
 from backpack.core.derivatives.convnd import weight_jac_t_save_memory
 from backpack.utils.subsampling import get_batch_axis
@@ -55,10 +51,7 @@
 PERMUTE_IDS = [problem.make_id() for problem in PERMUTE_PROBLEMS]
 
 BATCH_NORM_PROBLEMS = make_test_problems(BATCH_NORM_SETTINGS)
-<<<<<<< HEAD
-=======
 BATCH_NORM_IDS = [problem.make_id() for problem in BATCH_NORM_PROBLEMS]
->>>>>>> 68870edd
 
 SUBSAMPLINGS = [None, [0, 0], [2, 0]]
 SUBSAMPLING_IDS = [f"subsampling={s}".replace(" ", "") for s in SUBSAMPLINGS]
@@ -306,9 +299,8 @@
     autograd_res = AutogradDerivatives(problem).weight_jac_t_mat_prod(
         mat, sum_batch, subsampling=subsampling
     )
-<<<<<<< HEAD
-
-    check_sizes_and_values(autograd_res, backpack_res)
+
+    check_sizes_and_values(autograd_res, backpack_res, rtol=5e-5)
 
 
 def rand_mat_like_output(
@@ -331,35 +323,6 @@
 
     if subsampling is not None:
         N_axis = get_batch_axis(problem.module)
-        subsample_shape[N_axis] = len(subsampling)
-
-    return torch.rand(V, *subsample_shape)
-=======
-
-    check_sizes_and_values(autograd_res, backpack_res, rtol=5e-5)
-
->>>>>>> 68870edd
-
-def rand_mat_like_output(
-    V: int, output_shape: Size, subsampling: List[int] = None
-) -> Tensor:
-    """Generate random matrix whose columns are shaped like the layer output.
-
-    Can be used to generate random inputs to functions that act on tensors
-    shaped like the module output (like ``*_jac_t_mat_prod``).
-
-    Args:
-        V: Number of rows.
-        output_shape: Shape of the module output.
-        subsampling: Indices of samples used by sub-sampling.
-
-    Returns:
-        Random matrix with (subsampled) output shape.
-    """
-    subsample_shape = list(output_shape)
-
-    if subsampling is not None:
-        N_axis = 0
         subsample_shape[N_axis] = len(subsampling)
 
     return torch.rand(V, *subsample_shape)
@@ -593,16 +556,8 @@
     Yields:
         Instantiated cases that have a weight parameter.
     """
-<<<<<<< HEAD
     _skip_if_no_param(problem, "weight")
     yield problem
-=======
-    has_weight = getattr(problem.module, "weight", None) is not None
-    if has_weight:
-        yield problem
-    else:
-        skip("Test case has no weight parameter.")
->>>>>>> 68870edd
 
 
 @fixture(params=SUBSAMPLINGS, ids=SUBSAMPLING_IDS)
@@ -622,31 +577,17 @@
         problem with weight, subsampling, matrix for weight_jac_t
     """
     subsampling: Union[None, List[int]] = request.param
-<<<<<<< HEAD
     _skip_if_subsampling_conflict(problem_weight, subsampling)
 
     V = 3
     mat = rand_mat_like_output(V, problem_weight, subsampling=subsampling).to(
         problem_weight.device
     )
-=======
-    N = problem_weight.input_shape[0]
-    enough_samples = subsampling is None or N >= max(subsampling)
-
-    if not enough_samples:
-        skip(f"Not enough samples: sub-sampling {subsampling}, batch_size {N}")
-
-    V = 3
-    mat = rand_mat_like_output(
-        V, problem_weight.output_shape, subsampling=subsampling
-    ).to(problem_weight.device)
->>>>>>> 68870edd
 
     yield (problem_weight, subsampling, mat)
     del mat
 
 
-<<<<<<< HEAD
 def _skip_if_subsampling_conflict(
     problem: DerivativesTestProblem, subsampling: Union[List[int], None]
 ) -> None:
@@ -674,8 +615,6 @@
         skip(f"Test case has no {param_str} parameter.")
 
 
-=======
->>>>>>> 68870edd
 @fixture
 def problem_bias(problem: DerivativesTestProblem) -> DerivativesTestProblem:
     """Filter out cases that don't have a bias parameter.
@@ -686,16 +625,8 @@
     Yields:
         Instantiated cases that have a bias parameter.
     """
-<<<<<<< HEAD
     _skip_if_no_param(problem, "bias")
     yield problem
-=======
-    has_bias = getattr(problem.module, "bias", None) is not None
-    if has_bias:
-        yield problem
-    else:
-        skip("Test case has no bias parameter.")
->>>>>>> 68870edd
 
 
 @fixture(params=SUBSAMPLINGS, ids=SUBSAMPLING_IDS)
@@ -715,25 +646,12 @@
         problem with bias, subsampling, matrix for bias_jac_t
     """
     subsampling: Union[None, List[int]] = request.param
-<<<<<<< HEAD
     _skip_if_subsampling_conflict(problem_bias, subsampling)
 
     V = 3
     mat = rand_mat_like_output(V, problem_bias, subsampling=subsampling).to(
         problem_bias.device
     )
-=======
-    N = problem_bias.input_shape[0]
-    enough_samples = subsampling is None or N >= max(subsampling)
-
-    if not enough_samples:
-        skip(f"Not enough samples: sub-sampling {subsampling}, batch_size {N}")
-
-    V = 3
-    mat = rand_mat_like_output(
-        V, problem_bias.output_shape, subsampling=subsampling
-    ).to(problem_bias.device)
->>>>>>> 68870edd
 
     yield (problem_bias, subsampling, mat)
     del mat
