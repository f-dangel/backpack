--- conflicted
+++ resolved
@@ -125,11 +125,7 @@
 PROBLEMS_WITH_WEIGHTS_NO_GROUPS = []
 IDS_WITH_WEIGHTS_NO_GROUPS = []
 for problem, problem_id in zip(PROBLEMS, IDS):
-<<<<<<< HEAD
-    if problem.has_weight() and not problem.is_conv_has_group():
-=======
     if problem.has_weight() and not problem.is_group_conv():
->>>>>>> 37fffc49
         PROBLEMS_WITH_WEIGHTS_NO_GROUPS.append(problem)
         IDS_WITH_WEIGHTS_NO_GROUPS.append(problem_id)
 
@@ -247,7 +243,6 @@
     "sum_batch", [True, False], ids=["sum_batch=True", "sum_batch=False"]
 )
 @pytest.mark.parametrize(
-<<<<<<< HEAD
     "save_memory",
     [True, False],
     ids=["save_memory=True", "save_memory=False"],
@@ -256,11 +251,6 @@
     "problem", CONVOLUTION_TRANSPOSED_FAIL_PROBLEMS, ids=CONVOLUTION_TRANSPOSED_FAIL_IDS
 )
 def test_weight_jac_t_mat_prod_should_fail(problem, sum_batch, save_memory):
-=======
-    "problem", CONVOLUTION_TRANSPOSED_FAIL_PROBLEMS, ids=CONVOLUTION_TRANSPOSED_FAIL_IDS
-)
-def test_weight_jac_t_mat_prod_should_fail(problem, sum_batch):
->>>>>>> 37fffc49
     with pytest.raises(NotImplementedError):
         test_weight_jac_t_mat_prod(problem, sum_batch, save_memory)
 
