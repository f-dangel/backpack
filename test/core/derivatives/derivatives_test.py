--- conflicted
+++ resolved
@@ -17,19 +17,13 @@
 from test.core.derivatives.problem import DerivativesTestProblem, make_test_problems
 from test.core.derivatives.rnn_settings import RNN_SETTINGS as RNN_SETTINGS
 from test.core.derivatives.settings import SETTINGS
-<<<<<<< HEAD
-from test.utils.skip_test import skip_adaptive_avg_pool3d_cuda
-from typing import List, Union
-=======
 from test.utils.skip_test import (
     skip_adaptive_avg_pool3d_cuda,
     skip_batch_norm_train_mode_with_subsampling,
-    skip_no_param,
     skip_permute_with_subsampling,
     skip_subsampling_conflict,
 )
-from typing import List, Tuple, Union
->>>>>>> 2c632c9f
+from typing import List, Union
 from warnings import warn
 
 from pytest import fixture, mark, raises, skip
@@ -65,9 +59,8 @@
 SUBSAMPLING_IDS = [f"subsampling={s}".replace(" ", "") for s in SUBSAMPLINGS]
 
 
-<<<<<<< HEAD
-@pytest.mark.parametrize("subsampling", SUBSAMPLINGS, ids=SUBSAMPLING_IDS)
-@pytest.mark.parametrize(
+@mark.parametrize("subsampling", SUBSAMPLINGS, ids=SUBSAMPLING_IDS)
+@mark.parametrize(
     "sum_batch", [True, False], ids=["sum_batch=True", "sum_batch=False"]
 )
 def test_param_mjp(
@@ -111,10 +104,7 @@
         check_sizes_and_values(autograd_res, backpack_res)
 
 
-@pytest.mark.parametrize(
-=======
 @mark.parametrize(
->>>>>>> 2c632c9f
     "problem",
     NO_LOSS_PROBLEMS + RNN_PROBLEMS + PERMUTE_PROBLEMS + BATCH_NORM_PROBLEMS,
     ids=NO_LOSS_IDS + RNN_IDS + PERMUTE_IDS + BATCH_NORM_IDS,
@@ -183,169 +173,6 @@
         IDS_WITH_WEIGHTS.append(problem_id)
 
 
-<<<<<<< HEAD
-=======
-@mark.parametrize("subsampling", SUBSAMPLINGS, ids=SUBSAMPLING_IDS)
-@mark.parametrize("sum_batch", [True, False], ids=["sum_batch=True", "sum_batch=False"])
-@mark.parametrize("problem", RNN_PROBLEMS + LSTM_PROBLEMS, ids=RNN_IDS + LSTM_IDS)
-def test_bias_ih_l0_jac_t_mat_prod(
-    problem: DerivativesTestProblem,
-    sum_batch: bool,
-    subsampling: Union[List[int], None],
-    V: int = 3,
-) -> None:
-    """Test the transposed Jacobian-matrix product w.r.t. to bias_ih_l0.
-
-    Args:
-        problem: Problem for derivative test.
-        sum_batch: Sum results over the batch dimension.
-        subsampling: Indices of active samples.
-        V: Number of vectorized transposed Jacobian-vector products.
-    """
-    problem.set_up()
-    skip_subsampling_conflict(problem, subsampling)
-    mat = rand_mat_like_output(V, problem, subsampling=subsampling)
-
-    autograd_res = AutogradDerivatives(problem).bias_ih_l0_jac_t_mat_prod(
-        mat, sum_batch, subsampling=subsampling
-    )
-    backpack_res = BackpackDerivatives(problem).bias_ih_l0_jac_t_mat_prod(
-        mat, sum_batch, subsampling=subsampling
-    )
-
-    check_sizes_and_values(autograd_res, backpack_res)
-    problem.tear_down()
-
-
-@mark.parametrize("subsampling", SUBSAMPLINGS, ids=SUBSAMPLING_IDS)
-@mark.parametrize("sum_batch", [True, False], ids=["sum_batch=True", "sum_batch=False"])
-@mark.parametrize("problem", RNN_PROBLEMS + LSTM_PROBLEMS, ids=RNN_IDS + LSTM_IDS)
-def test_bias_hh_l0_jac_t_mat_prod(
-    problem: DerivativesTestProblem,
-    sum_batch: bool,
-    subsampling: Union[List[int], None],
-    V: int = 3,
-) -> None:
-    """Test the transposed Jacobian-matrix product w.r.t. to bias_hh_l0.
-
-    Args:
-        problem: Problem for derivative test.
-        sum_batch: Sum results over the batch dimension.
-        subsampling: Indices of active samples.
-        V: Number of vectorized transposed Jacobian-vector products.
-    """
-    problem.set_up()
-    skip_subsampling_conflict(problem, subsampling)
-    mat = rand_mat_like_output(V, problem, subsampling=subsampling)
-
-    autograd_res = AutogradDerivatives(problem).bias_hh_l0_jac_t_mat_prod(
-        mat, sum_batch, subsampling=subsampling
-    )
-    backpack_res = BackpackDerivatives(problem).bias_hh_l0_jac_t_mat_prod(
-        mat, sum_batch, subsampling=subsampling
-    )
-
-    check_sizes_and_values(autograd_res, backpack_res)
-    problem.tear_down()
-
-
-@mark.parametrize("subsampling", SUBSAMPLINGS, ids=SUBSAMPLING_IDS)
-@mark.parametrize("sum_batch", [True, False], ids=["sum_batch=True", "sum_batch=False"])
-@mark.parametrize("problem", RNN_PROBLEMS + LSTM_PROBLEMS, ids=RNN_IDS + LSTM_IDS)
-def test_weight_ih_l0_jac_t_mat_prod(
-    problem: DerivativesTestProblem,
-    sum_batch: bool,
-    subsampling: Union[List[int], None],
-    V: int = 3,
-) -> None:
-    """Test the transposed Jacobian-matrix product w.r.t. to weight_ih_l0.
-
-    Args:
-        problem: Problem for derivative test.
-        sum_batch: Sum results over the batch dimension.
-        subsampling: Indices of active samples.
-        V: Number of vectorized transposed Jacobian-vector products.
-    """
-    problem.set_up()
-    skip_subsampling_conflict(problem, subsampling)
-    mat = rand_mat_like_output(V, problem, subsampling=subsampling)
-
-    autograd_res = AutogradDerivatives(problem).weight_ih_l0_jac_t_mat_prod(
-        mat, sum_batch, subsampling=subsampling
-    )
-    backpack_res = BackpackDerivatives(problem).weight_ih_l0_jac_t_mat_prod(
-        mat, sum_batch, subsampling=subsampling
-    )
-
-    check_sizes_and_values(autograd_res, backpack_res)
-    problem.tear_down()
-
-
-@mark.parametrize("subsampling", SUBSAMPLINGS, ids=SUBSAMPLING_IDS)
-@mark.parametrize("sum_batch", [True, False], ids=["sum_batch=True", "sum_batch=False"])
-@mark.parametrize("problem", RNN_PROBLEMS + LSTM_PROBLEMS, ids=RNN_IDS + LSTM_IDS)
-def test_weight_hh_l0_jac_t_mat_prod(
-    problem: DerivativesTestProblem,
-    sum_batch: bool,
-    subsampling: Union[List[int], None],
-    V: int = 3,
-) -> None:
-    """Test the transposed Jacobian-matrix product w.r.t. to weight_hh_l0.
-
-    Args:
-        problem: Problem for derivative test.
-        sum_batch: Sum results over the batch dimension.
-        subsampling: Indices of active samples.
-        V: Number of vectorized transposed Jacobian-vector products.
-    """
-    problem.set_up()
-    skip_subsampling_conflict(problem, subsampling)
-    mat = rand_mat_like_output(V, problem, subsampling=subsampling)
-
-    autograd_res = AutogradDerivatives(problem).weight_hh_l0_jac_t_mat_prod(
-        mat, sum_batch, subsampling=subsampling
-    )
-    backpack_res = BackpackDerivatives(problem).weight_hh_l0_jac_t_mat_prod(
-        mat, sum_batch, subsampling=subsampling
-    )
-
-    check_sizes_and_values(autograd_res, backpack_res)
-    problem.tear_down()
-
-
-@mark.parametrize("sum_batch", [True, False], ids=["sum_batch=True", "sum_batch=False"])
-@mark.parametrize(
-    "save_memory",
-    [True, False],
-    ids=["save_memory=True", "save_memory=False"],
-)
-def test_weight_jac_t_mat_prod(
-    problem_weight_jac_t_mat: Tuple[DerivativesTestProblem, List[int], Tensor],
-    sum_batch: bool,
-    save_memory: bool,
-) -> None:
-    """Test the transposed Jacobian-matrix product w.r.t. to the weight.
-
-    Args:
-        problem_weight_jac_t_mat: Instantiated test case, subsampling, and
-            input for weight_jac_t
-        sum_batch: Sum out the batch dimension.
-        save_memory: Use Owkin implementation in convolutions to save memory.
-    """
-    problem, subsampling, mat = problem_weight_jac_t_mat
-
-    with weight_jac_t_save_memory(save_memory):
-        backpack_res = BackpackDerivatives(problem).weight_jac_t_mat_prod(
-            mat, sum_batch, subsampling=subsampling
-        )
-    autograd_res = AutogradDerivatives(problem).weight_jac_t_mat_prod(
-        mat, sum_batch, subsampling=subsampling
-    )
-
-    check_sizes_and_values(autograd_res, backpack_res, rtol=5e-5)
-
-
->>>>>>> 2c632c9f
 def rand_mat_like_output(
     V: int, problem: DerivativesTestProblem, subsampling: List[int] = None
 ) -> Tensor:
@@ -401,35 +228,7 @@
         IDS_WITH_BIAS.append(problem_id)
 
 
-<<<<<<< HEAD
-@pytest.mark.parametrize(
-=======
-@mark.parametrize("sum_batch", [True, False], ids=["sum_batch=True", "sum_batch=False"])
-def test_bias_jac_t_mat_prod(
-    problem_bias_jac_t_mat: Tuple[DerivativesTestProblem, List[int], Tensor],
-    sum_batch: bool,
-) -> None:
-    """Test the transposed Jacobian-matrix product w.r.t. to the bias.
-
-    Args:
-        problem_bias_jac_t_mat: Instantiated test case, subsampling, and
-            input for bias_jac_t
-        sum_batch: Sum out the batch dimension.
-    """
-    problem, subsampling, mat = problem_bias_jac_t_mat
-
-    backpack_res = BackpackDerivatives(problem).bias_jac_t_mat_prod(
-        mat, sum_batch, subsampling=subsampling
-    )
-    autograd_res = AutogradDerivatives(problem).bias_jac_t_mat_prod(
-        mat, sum_batch, subsampling=subsampling
-    )
-
-    check_sizes_and_values(autograd_res, backpack_res)
-
-
 @mark.parametrize(
->>>>>>> 2c632c9f
     "problem",
     PROBLEMS_WITH_BIAS + BATCH_NORM_PROBLEMS,
     ids=IDS_WITH_BIAS + BATCH_NORM_IDS,
@@ -587,7 +386,6 @@
     case.tear_down()
 
 
-<<<<<<< HEAD
 def _skip_if_subsampling_conflict(
     problem: DerivativesTestProblem, subsampling: Union[List[int], None]
 ) -> None:
@@ -601,86 +399,6 @@
     enough_samples = subsampling is None or N >= max(subsampling)
     if not enough_samples:
         skip("Not enough samples.")
-=======
-@fixture
-def problem_weight(problem: DerivativesTestProblem) -> DerivativesTestProblem:
-    """Filter out cases that don't have a weight parameter.
-
-    Args:
-        problem: Test case with deterministically constructed attributes.
-
-    Yields:
-        Instantiated cases that have a weight parameter.
-    """
-    skip_no_param(problem, "weight")
-    yield problem
-
-
-@fixture(params=SUBSAMPLINGS, ids=SUBSAMPLING_IDS)
-def problem_weight_jac_t_mat(
-    request, problem_weight: DerivativesTestProblem
-) -> Tuple[DerivativesTestProblem, Union[None, List[int]], Tensor]:
-    """Create matrix that will be multiplied by the weight Jacobian.
-
-    Skip if there is a conflict where the subsampling indices exceed the number of
-    samples in the input.
-
-    Args:
-        request (SubRequest): Request for the fixture from a test/fixture function.
-        problem_weight: Test case with weight parameter.
-
-    Yields:
-        problem with weight, subsampling, matrix for weight_jac_t
-    """
-    subsampling: Union[None, List[int]] = request.param
-    skip_subsampling_conflict(problem_weight, subsampling)
-
-    V = 3
-    mat = rand_mat_like_output(V, problem_weight, subsampling=subsampling)
-
-    yield (problem_weight, subsampling, mat)
-    del mat
-
-
-@fixture
-def problem_bias(problem: DerivativesTestProblem) -> DerivativesTestProblem:
-    """Filter out cases that don't have a bias parameter.
-
-    Args:
-        problem: Test case with deterministically constructed attributes.
-
-    Yields:
-        Instantiated cases that have a bias parameter.
-    """
-    skip_no_param(problem, "bias")
-    yield problem
-
-
-@fixture(params=SUBSAMPLINGS, ids=SUBSAMPLING_IDS)
-def problem_bias_jac_t_mat(
-    request, problem_bias: DerivativesTestProblem
-) -> Tuple[DerivativesTestProblem, Union[None, List[int]], Tensor]:
-    """Create matrix that will be multiplied by the bias Jacobian.
-
-    Skip if there is a conflict where the subsampling indices exceed the number of
-    samples in the input.
-
-    Args:
-        request (SubRequest): Request for the fixture from a test/fixture function.
-        problem_bias: Test case with bias parameter.
-
-    Yields:
-        problem with bias, subsampling, matrix for bias_jac_t
-    """
-    subsampling: Union[None, List[int]] = request.param
-    skip_subsampling_conflict(problem_bias, subsampling)
-
-    V = 3
-    mat = rand_mat_like_output(V, problem_bias, subsampling=subsampling)
-
-    yield (problem_bias, subsampling, mat)
-    del mat
->>>>>>> 2c632c9f
 
 
 @fixture
