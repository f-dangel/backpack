"""Test class for module partial derivatives.

- Jacobian-matrix products
- Transposed Jacobian-matrix products

- Jacobian-matrix products with respect to layer parameters
- Transposed Jacobian-matrix products with respect to layer parameters
"""

from test.automated_test import check_sizes_and_values
from test.core.derivatives.batch_norm_settings import BATCH_NORM_SETTINGS
from test.core.derivatives.implementation.autograd import AutogradDerivatives
from test.core.derivatives.implementation.backpack import BackpackDerivatives
from test.core.derivatives.loss_settings import LOSS_FAIL_SETTINGS
from test.core.derivatives.lstm_settings import LSTM_SETTINGS
from test.core.derivatives.permute_settings import PERMUTE_SETTINGS
from test.core.derivatives.problem import DerivativesTestProblem, make_test_problems
from test.core.derivatives.rnn_settings import RNN_SETTINGS as RNN_SETTINGS
from test.core.derivatives.settings import SETTINGS
from test.utils.skip_test import skip_adaptive_avg_pool3d_cuda
from typing import List, Tuple, Union
from warnings import warn

import pytest
import torch
from pytest import fixture, mark, skip
from torch import Tensor
from torch.nn.modules.batchnorm import BatchNorm1d, BatchNorm2d, BatchNorm3d

from backpack.core.derivatives.convnd import weight_jac_t_save_memory
from backpack.custom_module.permute import Permute
from backpack.utils.subsampling import get_batch_axis

PROBLEMS = make_test_problems(SETTINGS)
IDS = [problem.make_id() for problem in PROBLEMS]

NO_LOSS_PROBLEMS = [problem for problem in PROBLEMS if not problem.is_loss()]
NO_LOSS_IDS = [problem.make_id() for problem in NO_LOSS_PROBLEMS]

LOSS_PROBLEMS = [problem for problem in PROBLEMS if problem.is_loss()]
LOSS_IDS = [problem.make_id() for problem in LOSS_PROBLEMS]

# second-order does not make sense
LOSS_FAIL_PROBLEMS = make_test_problems(LOSS_FAIL_SETTINGS)
LOSS_FAIL_IDS = [problem.make_id() for problem in LOSS_FAIL_PROBLEMS]

RNN_PROBLEMS = make_test_problems(RNN_SETTINGS)
RNN_IDS = [problem.make_id() for problem in RNN_PROBLEMS]

LSTM_PROBLEMS = make_test_problems(LSTM_SETTINGS)
LSTM_IDS = [problem.make_id() for problem in LSTM_PROBLEMS]

PERMUTE_PROBLEMS = make_test_problems(PERMUTE_SETTINGS)
PERMUTE_IDS = [problem.make_id() for problem in PERMUTE_PROBLEMS]

BATCH_NORM_PROBLEMS = make_test_problems(BATCH_NORM_SETTINGS)
BATCH_NORM_IDS = [problem.make_id() for problem in BATCH_NORM_PROBLEMS]

SUBSAMPLINGS = [None, [0, 0], [2, 0]]
SUBSAMPLING_IDS = [f"subsampling={s}".replace(" ", "") for s in SUBSAMPLINGS]


@pytest.mark.parametrize(
    "problem",
    NO_LOSS_PROBLEMS
    + RNN_PROBLEMS
    + PERMUTE_PROBLEMS
    + LSTM_PROBLEMS
    + BATCH_NORM_PROBLEMS,
    ids=NO_LOSS_IDS + RNN_IDS + PERMUTE_IDS + LSTM_IDS + BATCH_NORM_IDS,
)
def test_jac_mat_prod(problem: DerivativesTestProblem, V: int = 3) -> None:
    """Test the Jacobian-matrix product.

    Args:
        problem: Test case.
        V: Number of vectorized Jacobian-vector products. Default: ``3``.
    """
    problem.set_up()
    mat = torch.rand(V, *problem.input_shape).to(problem.device)

    backpack_res = BackpackDerivatives(problem).jac_mat_prod(mat)
    autograd_res = AutogradDerivatives(problem).jac_mat_prod(mat)

    check_sizes_and_values(autograd_res, backpack_res)
    problem.tear_down()


@mark.parametrize("subsampling", SUBSAMPLINGS, ids=SUBSAMPLING_IDS)
@mark.parametrize(
    "problem",
    NO_LOSS_PROBLEMS
    + RNN_PROBLEMS
    + PERMUTE_PROBLEMS
    + LSTM_PROBLEMS
    + BATCH_NORM_PROBLEMS,
    ids=NO_LOSS_IDS + RNN_IDS + PERMUTE_IDS + LSTM_IDS + BATCH_NORM_IDS,
)
def test_jac_t_mat_prod(
    problem: DerivativesTestProblem,
    subsampling: Union[None, List[int]],
    request,
    V: int = 3,
) -> None:
    """Test the transposed Jacobian-matrix product.

    Args:
        problem: Problem for derivative test.
        subsampling: Indices of active samples.
        request: Pytest request, used for getting id.
        V: Number of vectorized transposed Jacobian-vector products. Default: ``3``.
    """
    skip_adaptive_avg_pool3d_cuda(request)

    problem.set_up()
    _skip_permute_with_subsampling(problem, subsampling)
    _skip_batch_norm_train_mode_with_subsampling(problem, subsampling)
    _skip_if_subsampling_conflict(problem, subsampling)
    mat = rand_mat_like_output(V, problem, subsampling=subsampling)

<<<<<<< HEAD
    if all(
        string in request.node.callspec.id for string in ["AdaptiveAvgPool3d", "cuda"]
    ):
        with pytest.warns(UserWarning):
            BackpackDerivatives(problem).jac_t_mat_prod(mat, subsampling=subsampling)
        problem.tear_down()
        return
    backpack_res = BackpackDerivatives(problem).jac_t_mat_prod(
        mat, subsampling=subsampling
    )
    autograd_res = AutogradDerivatives(problem).jac_t_mat_prod(
        mat, subsampling=subsampling
    )
=======
    backpack_res = BackpackDerivatives(problem).jac_t_mat_prod(mat)
    autograd_res = AutogradDerivatives(problem).jac_t_mat_prod(mat)
>>>>>>> 36c6bb3c

    check_sizes_and_values(autograd_res, backpack_res)
    problem.tear_down()


PROBLEMS_WITH_WEIGHTS = []
IDS_WITH_WEIGHTS = []
for problem, problem_id in zip(PROBLEMS, IDS):
    if problem.has_weight():
        PROBLEMS_WITH_WEIGHTS.append(problem)
        IDS_WITH_WEIGHTS.append(problem_id)


@pytest.mark.parametrize("subsampling", SUBSAMPLINGS, ids=SUBSAMPLING_IDS)
@pytest.mark.parametrize(
    "sum_batch", [True, False], ids=["sum_batch=True", "sum_batch=False"]
)
@pytest.mark.parametrize(
    "problem", RNN_PROBLEMS + LSTM_PROBLEMS, ids=RNN_IDS + LSTM_IDS
)
def test_bias_ih_l0_jac_t_mat_prod(
    problem: DerivativesTestProblem,
    sum_batch: bool,
    subsampling: Union[List[int], None],
    V: int = 3,
) -> None:
    """Test the transposed Jacobian-matrix product w.r.t. to bias_ih_l0.

    Args:
        problem: Problem for derivative test.
        sum_batch: Sum results over the batch dimension.
        subsampling: Indices of active samples.
        V: Number of vectorized transposed Jacobian-vector products.
    """
    problem.set_up()
    _skip_if_subsampling_conflict(problem, subsampling)
    mat = rand_mat_like_output(V, problem, subsampling=subsampling)

    autograd_res = AutogradDerivatives(problem).bias_ih_l0_jac_t_mat_prod(
        mat, sum_batch, subsampling=subsampling
    )
    backpack_res = BackpackDerivatives(problem).bias_ih_l0_jac_t_mat_prod(
        mat, sum_batch, subsampling=subsampling
    )

    check_sizes_and_values(autograd_res, backpack_res)
    problem.tear_down()


@pytest.mark.parametrize("subsampling", SUBSAMPLINGS, ids=SUBSAMPLING_IDS)
@pytest.mark.parametrize(
    "sum_batch", [True, False], ids=["sum_batch=True", "sum_batch=False"]
)
@pytest.mark.parametrize(
    "problem", RNN_PROBLEMS + LSTM_PROBLEMS, ids=RNN_IDS + LSTM_IDS
)
def test_bias_hh_l0_jac_t_mat_prod(
    problem: DerivativesTestProblem,
    sum_batch: bool,
    subsampling: Union[List[int], None],
    V: int = 3,
) -> None:
    """Test the transposed Jacobian-matrix product w.r.t. to bias_hh_l0.

    Args:
        problem: Problem for derivative test.
        sum_batch: Sum results over the batch dimension.
        subsampling: Indices of active samples.
        V: Number of vectorized transposed Jacobian-vector products.
    """
    problem.set_up()
    _skip_if_subsampling_conflict(problem, subsampling)
    mat = rand_mat_like_output(V, problem, subsampling=subsampling)

    autograd_res = AutogradDerivatives(problem).bias_hh_l0_jac_t_mat_prod(
        mat, sum_batch, subsampling=subsampling
    )
    backpack_res = BackpackDerivatives(problem).bias_hh_l0_jac_t_mat_prod(
        mat, sum_batch, subsampling=subsampling
    )

    check_sizes_and_values(autograd_res, backpack_res)
    problem.tear_down()


@pytest.mark.parametrize("subsampling", SUBSAMPLINGS, ids=SUBSAMPLING_IDS)
@pytest.mark.parametrize(
    "sum_batch", [True, False], ids=["sum_batch=True", "sum_batch=False"]
)
@pytest.mark.parametrize(
    "problem", RNN_PROBLEMS + LSTM_PROBLEMS, ids=RNN_IDS + LSTM_IDS
)
def test_weight_ih_l0_jac_t_mat_prod(
    problem: DerivativesTestProblem,
    sum_batch: bool,
    subsampling: Union[List[int], None],
    V: int = 3,
) -> None:
    """Test the transposed Jacobian-matrix product w.r.t. to weight_ih_l0.

    Args:
        problem: Problem for derivative test.
        sum_batch: Sum results over the batch dimension.
        subsampling: Indices of active samples.
        V: Number of vectorized transposed Jacobian-vector products.
    """
    problem.set_up()
    _skip_if_subsampling_conflict(problem, subsampling)
    mat = rand_mat_like_output(V, problem, subsampling=subsampling)

    autograd_res = AutogradDerivatives(problem).weight_ih_l0_jac_t_mat_prod(
        mat, sum_batch, subsampling=subsampling
    )
    backpack_res = BackpackDerivatives(problem).weight_ih_l0_jac_t_mat_prod(
        mat, sum_batch, subsampling=subsampling
    )

    check_sizes_and_values(autograd_res, backpack_res)
    problem.tear_down()


@pytest.mark.parametrize("subsampling", SUBSAMPLINGS, ids=SUBSAMPLING_IDS)
@pytest.mark.parametrize(
    "sum_batch", [True, False], ids=["sum_batch=True", "sum_batch=False"]
)
@pytest.mark.parametrize(
    "problem", RNN_PROBLEMS + LSTM_PROBLEMS, ids=RNN_IDS + LSTM_IDS
)
def test_weight_hh_l0_jac_t_mat_prod(
    problem: DerivativesTestProblem,
    sum_batch: bool,
    subsampling: Union[List[int], None],
    V: int = 3,
) -> None:
    """Test the transposed Jacobian-matrix product w.r.t. to weight_hh_l0.

    Args:
        problem: Problem for derivative test.
        sum_batch: Sum results over the batch dimension.
        subsampling: Indices of active samples.
        V: Number of vectorized transposed Jacobian-vector products.
    """
    problem.set_up()
    _skip_if_subsampling_conflict(problem, subsampling)
    mat = rand_mat_like_output(V, problem, subsampling=subsampling)

    autograd_res = AutogradDerivatives(problem).weight_hh_l0_jac_t_mat_prod(
        mat, sum_batch, subsampling=subsampling
    )
    backpack_res = BackpackDerivatives(problem).weight_hh_l0_jac_t_mat_prod(
        mat, sum_batch, subsampling=subsampling
    )

    check_sizes_and_values(autograd_res, backpack_res)
    problem.tear_down()


@pytest.mark.parametrize(
    "sum_batch", [True, False], ids=["sum_batch=True", "sum_batch=False"]
)
@pytest.mark.parametrize(
    "save_memory",
    [True, False],
    ids=["save_memory=True", "save_memory=False"],
)
def test_weight_jac_t_mat_prod(
    problem_weight_jac_t_mat: Tuple[DerivativesTestProblem, List[int], Tensor],
    sum_batch: bool,
    save_memory: bool,
) -> None:
    """Test the transposed Jacobian-matrix product w.r.t. to the weight.

    Args:
        problem_weight_jac_t_mat: Instantiated test case, subsampling, and
            input for weight_jac_t
        sum_batch: Sum out the batch dimension.
        save_memory: Use Owkin implementation in convolutions to save memory.
    """
    problem, subsampling, mat = problem_weight_jac_t_mat

    with weight_jac_t_save_memory(save_memory):
        backpack_res = BackpackDerivatives(problem).weight_jac_t_mat_prod(
            mat, sum_batch, subsampling=subsampling
        )
    autograd_res = AutogradDerivatives(problem).weight_jac_t_mat_prod(
        mat, sum_batch, subsampling=subsampling
    )

    check_sizes_and_values(autograd_res, backpack_res, rtol=5e-5)


def rand_mat_like_output(
    V: int, problem: DerivativesTestProblem, subsampling: List[int] = None
) -> Tensor:
    """Generate random matrix whose columns are shaped like the layer output.

    Can be used to generate random inputs to functions that act on tensors
    shaped like the module output (like ``*_jac_t_mat_prod``).

    Args:
        V: Number of rows.
        problem: Test case.
        subsampling: Indices of samples used by sub-sampling.

    Returns:
        Random matrix with (subsampled) output shape.
    """
    subsample_shape = list(problem.output_shape)

    if subsampling is not None:
        N_axis = get_batch_axis(problem.module)
        subsample_shape[N_axis] = len(subsampling)

    return torch.rand(V, *subsample_shape, device=problem.device)


@pytest.mark.parametrize(
    "problem",
    PROBLEMS_WITH_WEIGHTS + BATCH_NORM_PROBLEMS,
    ids=IDS_WITH_WEIGHTS + BATCH_NORM_IDS,
)
def test_weight_jac_mat_prod(problem: DerivativesTestProblem, V: int = 3) -> None:
    """Test the Jacobian-matrix product w.r.t. to the weight.

    Args:
        problem: Test case.
        V: Number of vectorized Jacobian-vector products. Default: ``3``.
    """
    problem.set_up()
    mat = torch.rand(V, *problem.module.weight.shape).to(problem.device)

    backpack_res = BackpackDerivatives(problem).weight_jac_mat_prod(mat)
    autograd_res = AutogradDerivatives(problem).weight_jac_mat_prod(mat)

    check_sizes_and_values(autograd_res, backpack_res)
    problem.tear_down()


PROBLEMS_WITH_BIAS = []
IDS_WITH_BIAS = []
for problem, problem_id in zip(PROBLEMS, IDS):
    if problem.has_bias():
        PROBLEMS_WITH_BIAS.append(problem)
        IDS_WITH_BIAS.append(problem_id)


@pytest.mark.parametrize(
    "sum_batch", [True, False], ids=["sum_batch=True", "sum_batch=False"]
)
def test_bias_jac_t_mat_prod(
    problem_bias_jac_t_mat: Tuple[DerivativesTestProblem, List[int], Tensor],
    sum_batch: bool,
) -> None:
    """Test the transposed Jacobian-matrix product w.r.t. to the bias.

    Args:
        problem_bias_jac_t_mat: Instantiated test case, subsampling, and
            input for bias_jac_t
        sum_batch: Sum out the batch dimension.
    """
    problem, subsampling, mat = problem_bias_jac_t_mat

    backpack_res = BackpackDerivatives(problem).bias_jac_t_mat_prod(
        mat, sum_batch, subsampling=subsampling
    )
    autograd_res = AutogradDerivatives(problem).bias_jac_t_mat_prod(
        mat, sum_batch, subsampling=subsampling
    )

    check_sizes_and_values(autograd_res, backpack_res)


@pytest.mark.parametrize(
    "problem",
    PROBLEMS_WITH_BIAS + BATCH_NORM_PROBLEMS,
    ids=IDS_WITH_BIAS + BATCH_NORM_IDS,
)
def test_bias_jac_mat_prod(problem: DerivativesTestProblem, V: int = 3) -> None:
    """Test the Jacobian-matrix product w.r.t. to the bias.

    Args:
        problem: Test case.
        V: Number of vectorized Jacobian-vector products. Default: ``3``.
    """
    problem.set_up()
    mat = torch.rand(V, *problem.module.bias.shape).to(problem.device)

    backpack_res = BackpackDerivatives(problem).bias_jac_mat_prod(mat)
    autograd_res = AutogradDerivatives(problem).bias_jac_mat_prod(mat)

    check_sizes_and_values(autograd_res, backpack_res)
    problem.tear_down()


@pytest.mark.parametrize("problem", LOSS_PROBLEMS, ids=LOSS_IDS)
def test_sqrt_hessian_squared_equals_hessian(problem):
    """Test the sqrt decomposition of the input Hessian.

    Args:
        problem (DerivativesProblem): Problem for derivative test.

    Compares the Hessian to reconstruction from individual Hessian sqrt.
    """
    problem.set_up()

    backpack_res = BackpackDerivatives(problem).input_hessian_via_sqrt_hessian()
    autograd_res = AutogradDerivatives(problem).input_hessian()

    check_sizes_and_values(autograd_res, backpack_res)
    problem.tear_down()


@pytest.mark.parametrize("problem", LOSS_FAIL_PROBLEMS, ids=LOSS_FAIL_IDS)
def test_sqrt_hessian_should_fail(problem):
    """Test sqrt_hessian. Should fail.

    Args:
        problem: test problem
    """
    with pytest.raises(ValueError):
        test_sqrt_hessian_squared_equals_hessian(problem)


@pytest.mark.parametrize("problem", LOSS_PROBLEMS, ids=LOSS_IDS)
def test_sqrt_hessian_sampled_squared_approximates_hessian(problem, mc_samples=100000):
    """Test the MC-sampled sqrt decomposition of the input Hessian.

    Args:
        problem (DerivativesProblem): Problem for derivative test.
        mc_samples: number of samples. Defaults to 100000.

    Compares the Hessian to reconstruction from individual Hessian MC-sampled sqrt.
    """
    problem.set_up()

    backpack_res = BackpackDerivatives(problem).input_hessian_via_sqrt_hessian(
        mc_samples=mc_samples
    )
    autograd_res = AutogradDerivatives(problem).input_hessian()

    RTOL, ATOL = 1e-2, 2e-2
    check_sizes_and_values(autograd_res, backpack_res, rtol=RTOL, atol=ATOL)
    problem.tear_down()


@pytest.mark.parametrize("problem", LOSS_FAIL_PROBLEMS, ids=LOSS_FAIL_IDS)
def test_sqrt_hessian_sampled_should_fail(problem):
    """Test sqrt_hessian. Should fail.

    Args:
        problem: test problem
    """
    with pytest.raises(ValueError):
        test_sqrt_hessian_sampled_squared_approximates_hessian(problem)


@pytest.mark.parametrize("problem", LOSS_PROBLEMS, ids=LOSS_IDS)
def test_sum_hessian(problem):
    """Test the summed Hessian.

    Args:
        problem (DerivativesProblem): Problem for derivative test.
    """
    problem.set_up()

    backpack_res = BackpackDerivatives(problem).sum_hessian()
    autograd_res = AutogradDerivatives(problem).sum_hessian()

    check_sizes_and_values(autograd_res, backpack_res)
    problem.tear_down()


@pytest.mark.parametrize("problem", LOSS_FAIL_PROBLEMS, ids=LOSS_FAIL_IDS)
def test_sum_hessian_should_fail(problem):
    """Test sum_hessian, should fail.

    Args:
        problem: test problem
    """
    with pytest.raises(ValueError):
        test_sum_hessian(problem)


@pytest.mark.parametrize("problem", NO_LOSS_PROBLEMS, ids=NO_LOSS_IDS)
def test_ea_jac_t_mat_jac_prod(problem: DerivativesTestProblem, request) -> None:
    """Test KFRA backpropagation.

    H_in →  1/N ∑ₙ Jₙ^T H_out Jₙ

    Notes:
        - `Dropout` cannot be tested,as the `autograd` implementation does a forward
        pass over each sample, while the `backpack` implementation requires only
        one forward pass over the batched data. This leads to different outputs,
        as `Dropout` is not deterministic.

    Args:
        problem: Test case.
        request: PyTest request, used to get test id.
    """
    skip_adaptive_avg_pool3d_cuda(request)

    problem.set_up()
    out_features = problem.output_shape[1:].numel()
    mat = torch.rand(out_features, out_features).to(problem.device)

    backpack_res = BackpackDerivatives(problem).ea_jac_t_mat_jac_prod(mat)
    autograd_res = AutogradDerivatives(problem).ea_jac_t_mat_jac_prod(mat)

    check_sizes_and_values(autograd_res, backpack_res)
    problem.tear_down()


@fixture(params=PROBLEMS + BATCH_NORM_PROBLEMS, ids=lambda p: p.make_id())
def problem(request) -> DerivativesTestProblem:
    """Set seed, create tested layer and data. Finally clean up.

    Args:
        request (SubRequest): Request for the fixture from a test/fixture function.

    Yields:
        Test case with deterministically constructed attributes.
    """
    case = request.param
    case.set_up()
    yield case
    case.tear_down()


@fixture
def problem_weight(problem: DerivativesTestProblem) -> DerivativesTestProblem:
    """Filter out cases that don't have a weight parameter.

    Args:
        problem: Test case with deterministically constructed attributes.

    Yields:
        Instantiated cases that have a weight parameter.
    """
    _skip_if_no_param(problem, "weight")
    yield problem


@fixture(params=SUBSAMPLINGS, ids=SUBSAMPLING_IDS)
def problem_weight_jac_t_mat(
    request, problem_weight: DerivativesTestProblem
) -> Tuple[DerivativesTestProblem, Union[None, List[int]], Tensor]:
    """Create matrix that will be multiplied by the weight Jacobian.

    Skip if there is a conflict where the subsampling indices exceed the number of
    samples in the input.

    Args:
        request (SubRequest): Request for the fixture from a test/fixture function.
        problem_weight: Test case with weight parameter.

    Yields:
        problem with weight, subsampling, matrix for weight_jac_t
    """
    subsampling: Union[None, List[int]] = request.param
    _skip_if_subsampling_conflict(problem_weight, subsampling)

    V = 3
    mat = rand_mat_like_output(V, problem_weight, subsampling=subsampling)

    yield (problem_weight, subsampling, mat)
    del mat


def _skip_permute_with_subsampling(
    problem: DerivativesTestProblem, subsampling: Union[List[int], None]
) -> None:
    """Skip Permute module when sub-sampling is turned on.

    Permute does not assume a batch axis.

    Args:
        problem: Test case.
        subsampling: Indices of active samples.
    """
    if isinstance(problem.module, Permute) and subsampling is not None:
        skip(f"Skipping Permute with sub-sampling: {subsampling}")


def _skip_batch_norm_train_mode_with_subsampling(
    problem: DerivativesTestProblem, subsampling: Union[List[int], None]
) -> None:
    """Skip BatchNorm in train mode when sub-sampling is turned on.

    Args:
        problem: Test case.
        subsampling: Indices of active samples.
    """
    if isinstance(problem.module, (BatchNorm1d, BatchNorm2d, BatchNorm3d)):
        if problem.module.train and subsampling is not None:
            skip(f"Skipping BatchNorm in train mode with sub-sampling: {subsampling}")


def _skip_if_subsampling_conflict(
    problem: DerivativesTestProblem, subsampling: Union[List[int], None]
) -> None:
    """Skip if some samples in subsampling are not contained in input.

    Args:
        problem: Test case.
        subsampling: Indices of active samples.
    """
    N = problem.input_shape[get_batch_axis(problem.module)]
    enough_samples = subsampling is None or N > max(subsampling)
    if not enough_samples:
        skip("Not enough samples.")


def _skip_if_no_param(problem: DerivativesTestProblem, param_str: str) -> None:
    """Skip if test case does not contain the parameter.

    Args:
        problem: Test case.
        param_str: Parameter name.
    """
    has_param = getattr(problem.module, param_str, None) is not None
    if not has_param:
        skip(f"Test case has no {param_str} parameter.")


@fixture
def problem_bias(problem: DerivativesTestProblem) -> DerivativesTestProblem:
    """Filter out cases that don't have a bias parameter.

    Args:
        problem: Test case with deterministically constructed attributes.

    Yields:
        Instantiated cases that have a bias parameter.
    """
    _skip_if_no_param(problem, "bias")
    yield problem


@fixture(params=SUBSAMPLINGS, ids=SUBSAMPLING_IDS)
def problem_bias_jac_t_mat(
    request, problem_bias: DerivativesTestProblem
) -> Tuple[DerivativesTestProblem, Union[None, List[int]], Tensor]:
    """Create matrix that will be multiplied by the bias Jacobian.

    Skip if there is a conflict where the subsampling indices exceed the number of
    samples in the input.

    Args:
        request (SubRequest): Request for the fixture from a test/fixture function.
        problem_bias: Test case with bias parameter.

    Yields:
        problem with bias, subsampling, matrix for bias_jac_t
    """
    subsampling: Union[None, List[int]] = request.param
    _skip_if_subsampling_conflict(problem_bias, subsampling)

    V = 3
    mat = rand_mat_like_output(V, problem_bias, subsampling=subsampling)

    yield (problem_bias, subsampling, mat)
    del mat


@fixture
def small_input_problem(
    problem: DerivativesTestProblem, max_input_numel: int = 100
) -> DerivativesTestProblem:
    """Skip cases with large inputs.

    Args:
        problem: Test case with deterministically constructed attributes.
        max_input_numel: Maximum input size. Default: ``100``.

    Yields:
        Instantiated test case with small input.
    """
    if problem.input.numel() > max_input_numel:
        skip("Input is too large:" + f" {problem.input.numel()} > {max_input_numel}")
    else:
        yield problem


@fixture
def no_loss_problem(
    small_input_problem: DerivativesTestProblem,
) -> DerivativesTestProblem:
    """Skip cases that are loss functions.

    Args:
        small_input_problem: Test case with small input.

    Yields:
        Instantiated test case that is not a loss layer.
    """
    if small_input_problem.is_loss():
        skip("Only required for non-loss layers.")
    else:
        yield small_input_problem


def test_hessian_is_zero(no_loss_problem: DerivativesTestProblem) -> None:
    """Check if the input-output Hessian is (non-)zero.

    Note:
        `hessian_is_zero` is a global statement that assumes arbitrary inputs.
        It can thus happen that the Hessian diagonal is zero for the current
        input, but not in general.

    Args:
        no_loss_problem: Test case whose module is not a loss.
    """
    backpack_res = BackpackDerivatives(no_loss_problem).hessian_is_zero()
    autograd_res = AutogradDerivatives(no_loss_problem).hessian_is_zero()

    if autograd_res and not backpack_res:
        warn(
            "Autograd Hessian diagonal is zero for this input "
            " while BackPACK implementation implies inputs with non-zero Hessian."
        )
    else:
        assert backpack_res == autograd_res<|MERGE_RESOLUTION|>--- conflicted
+++ resolved
@@ -118,24 +118,12 @@
     _skip_if_subsampling_conflict(problem, subsampling)
     mat = rand_mat_like_output(V, problem, subsampling=subsampling)
 
-<<<<<<< HEAD
-    if all(
-        string in request.node.callspec.id for string in ["AdaptiveAvgPool3d", "cuda"]
-    ):
-        with pytest.warns(UserWarning):
-            BackpackDerivatives(problem).jac_t_mat_prod(mat, subsampling=subsampling)
-        problem.tear_down()
-        return
     backpack_res = BackpackDerivatives(problem).jac_t_mat_prod(
         mat, subsampling=subsampling
     )
     autograd_res = AutogradDerivatives(problem).jac_t_mat_prod(
         mat, subsampling=subsampling
     )
-=======
-    backpack_res = BackpackDerivatives(problem).jac_t_mat_prod(mat)
-    autograd_res = AutogradDerivatives(problem).jac_t_mat_prod(mat)
->>>>>>> 36c6bb3c
 
     check_sizes_and_values(autograd_res, backpack_res)
     problem.tear_down()
