--- conflicted
+++ resolved
@@ -25,10 +25,7 @@
 from test.utils.skip_test import (
     skip_batch_norm_train_mode_with_subsampling,
     skip_BCEWithLogitsLoss,
-<<<<<<< HEAD
-=======
     skip_BCEWithLogitsLoss_non_binary_labels,
->>>>>>> eefe3fef
     skip_subsampling_conflict,
 )
 from typing import List, Union
@@ -339,13 +336,7 @@
     """
     problem.set_up()
     skip_subsampling_conflict(problem, subsampling)
-<<<<<<< HEAD
-    skip_BCEWithLogitsLoss(
-        problem
-    )  # TODO Implement _compute_sampled_grads_manual for BCEWithLogitsLoss
-=======
     skip_BCEWithLogitsLoss_non_binary_labels(problem)
->>>>>>> eefe3fef
 
     backpack_res = BackpackDerivatives(problem).input_hessian_via_sqrt_hessian(
         mc_samples=mc_samples, chunks=chunks, subsampling=subsampling
