"""Test class for module partial derivatives.

- Jacobian-matrix products
- Transposed Jacobian-matrix products

- Jacobian-matrix products with respect to layer parameters
- Transposed Jacobian-matrix products with respect to layer parameters
"""

from test.automated_test import check_sizes_and_values
from test.core.derivatives.batch_norm_settings import BATCH_NORM_SETTINGS
from test.core.derivatives.implementation.autograd import AutogradDerivatives
from test.core.derivatives.implementation.backpack import BackpackDerivatives
from test.core.derivatives.loss_settings import LOSS_FAIL_SETTINGS
from test.core.derivatives.lstm_settings import LSTM_SETTINGS
from test.core.derivatives.permute_settings import PERMUTE_SETTINGS
from test.core.derivatives.problem import DerivativesTestProblem, make_test_problems
from test.core.derivatives.rnn_settings import RNN_SETTINGS as RNN_SETTINGS
from test.core.derivatives.settings import SETTINGS
from warnings import warn

import pytest
import torch
from pytest import fixture, skip

from backpack.core.derivatives.convnd import weight_jac_t_save_memory

PROBLEMS = make_test_problems(SETTINGS)
IDS = [problem.make_id() for problem in PROBLEMS]

NO_LOSS_PROBLEMS = [problem for problem in PROBLEMS if not problem.is_loss()]
NO_LOSS_IDS = [problem.make_id() for problem in NO_LOSS_PROBLEMS]

LOSS_PROBLEMS = [problem for problem in PROBLEMS if problem.is_loss()]
LOSS_IDS = [problem.make_id() for problem in LOSS_PROBLEMS]

# second-order does not make sense
LOSS_FAIL_PROBLEMS = make_test_problems(LOSS_FAIL_SETTINGS)
LOSS_FAIL_IDS = [problem.make_id() for problem in LOSS_FAIL_PROBLEMS]

RNN_PROBLEMS = make_test_problems(RNN_SETTINGS)
RNN_IDS = [problem.make_id() for problem in RNN_PROBLEMS]

LSTM_PROBLEMS = make_test_problems(LSTM_SETTINGS)
LSTM_IDS = [problem.make_id() for problem in LSTM_PROBLEMS]

PERMUTE_PROBLEMS = make_test_problems(PERMUTE_SETTINGS)
PERMUTE_IDS = [problem.make_id() for problem in PERMUTE_PROBLEMS]

BATCH_NORM_PROBLEMS = make_test_problems(BATCH_NORM_SETTINGS)
BATCH_NORM_IDS = [problem.make_id() for problem in BATCH_NORM_PROBLEMS]


@pytest.mark.parametrize(
    "problem",
    NO_LOSS_PROBLEMS
    + RNN_PROBLEMS
    + PERMUTE_PROBLEMS
    + LSTM_PROBLEMS
    + BATCH_NORM_PROBLEMS,
    ids=NO_LOSS_IDS + RNN_IDS + PERMUTE_IDS + LSTM_IDS + BATCH_NORM_IDS,
)
def test_jac_mat_prod(problem: DerivativesTestProblem, V: int = 3) -> None:
    """Test the Jacobian-matrix product.

    Args:
        problem: Test case.
        V: Number of vectorized Jacobian-vector products. Default: ``3``.
    """
    problem.set_up()
    mat = torch.rand(V, *problem.input_shape).to(problem.device)

    backpack_res = BackpackDerivatives(problem).jac_mat_prod(mat)
    autograd_res = AutogradDerivatives(problem).jac_mat_prod(mat)

    check_sizes_and_values(autograd_res, backpack_res)
    problem.tear_down()


@pytest.mark.parametrize(
    "problem",
    NO_LOSS_PROBLEMS
    + RNN_PROBLEMS
    + PERMUTE_PROBLEMS
    + LSTM_PROBLEMS
    + BATCH_NORM_PROBLEMS,
    ids=NO_LOSS_IDS + RNN_IDS + PERMUTE_IDS + LSTM_IDS + BATCH_NORM_IDS,
)
def test_jac_t_mat_prod(problem: DerivativesTestProblem, request, V: int = 3) -> None:
    """Test the transposed Jacobian-matrix product.

    Args:
        problem: Problem for derivative test.
        request: Pytest request, used for getting id.
        V: Number of vectorized transposed Jacobian-vector products. Default: ``3``.
    """
    problem.set_up()
    mat = torch.rand(V, *problem.output_shape).to(problem.device)

    if all(
        string in request.node.callspec.id for string in ["AdaptiveAvgPool3d", "cuda"]
    ):
        with pytest.warns(UserWarning):
            BackpackDerivatives(problem).jac_t_mat_prod(mat)
        problem.tear_down()
        return
    backpack_res = BackpackDerivatives(problem).jac_t_mat_prod(mat)
    autograd_res = AutogradDerivatives(problem).jac_t_mat_prod(mat)

    check_sizes_and_values(autograd_res, backpack_res)
    problem.tear_down()


PROBLEMS_WITH_WEIGHTS = []
IDS_WITH_WEIGHTS = []
for problem, problem_id in zip(PROBLEMS, IDS):
    if problem.has_weight():
        PROBLEMS_WITH_WEIGHTS.append(problem)
        IDS_WITH_WEIGHTS.append(problem_id)


@pytest.mark.parametrize(
    "sum_batch", [True, False], ids=["sum_batch=True", "sum_batch=False"]
)
@pytest.mark.parametrize(
    "problem", RNN_PROBLEMS + LSTM_PROBLEMS, ids=RNN_IDS + LSTM_IDS
)
def test_bias_ih_l0_jac_t_mat_prod(problem, sum_batch, V=3):
    """Test the transposed Jacobian-matrix product w.r.t. to bias_ih_l0.

    Args:
        problem (DerivativesProblem): Problem for derivative test.
        sum_batch (bool): Sum results over the batch dimension.
        V (int): Number of vectorized transposed Jacobian-vector products.
    """
    problem.set_up()
    mat = torch.rand(V, *problem.output_shape).to(problem.device)

    autograd_res = AutogradDerivatives(problem).bias_ih_l0_jac_t_mat_prod(
        mat, sum_batch
    )
    backpack_res = BackpackDerivatives(problem).bias_ih_l0_jac_t_mat_prod(
        mat, sum_batch
    )

    check_sizes_and_values(autograd_res, backpack_res)
    problem.tear_down()


@pytest.mark.parametrize(
    "sum_batch", [True, False], ids=["sum_batch=True", "sum_batch=False"]
)
@pytest.mark.parametrize(
    "problem", RNN_PROBLEMS + LSTM_PROBLEMS, ids=RNN_IDS + LSTM_IDS
)
def test_bias_hh_l0_jac_t_mat_prod(problem, sum_batch, V=3):
    """Test the transposed Jacobian-matrix product w.r.t. to bias_hh_l0.

    Args:
        problem (DerivativesProblem): Problem for derivative test.
        sum_batch (bool): Sum results over the batch dimension.
        V (int): Number of vectorized transposed Jacobian-vector products.
    """
    problem.set_up()
    mat = torch.rand(V, *problem.output_shape).to(problem.device)

    autograd_res = AutogradDerivatives(problem).bias_hh_l0_jac_t_mat_prod(
        mat, sum_batch
    )
    backpack_res = BackpackDerivatives(problem).bias_hh_l0_jac_t_mat_prod(
        mat, sum_batch
    )

    check_sizes_and_values(autograd_res, backpack_res)
    problem.tear_down()


@pytest.mark.parametrize(
    "sum_batch", [True, False], ids=["sum_batch=True", "sum_batch=False"]
)
@pytest.mark.parametrize(
    "problem", RNN_PROBLEMS + LSTM_PROBLEMS, ids=RNN_IDS + LSTM_IDS
)
def test_weight_ih_l0_jac_t_mat_prod(problem, sum_batch, V=3):
    """Test the transposed Jacobian-matrix product w.r.t. to weight_ih_l0.

    Args:
        problem (DerivativesProblem): Problem for derivative test.
        sum_batch (bool): Sum results over the batch dimension.
        V (int): Number of vectorized transposed Jacobian-vector products.
    """
    problem.set_up()
    mat = torch.rand(V, *problem.output_shape).to(problem.device)

    autograd_res = AutogradDerivatives(problem).weight_ih_l0_jac_t_mat_prod(
        mat, sum_batch
    )
    backpack_res = BackpackDerivatives(problem).weight_ih_l0_jac_t_mat_prod(
        mat, sum_batch
    )

    check_sizes_and_values(autograd_res, backpack_res)
    problem.tear_down()


@pytest.mark.parametrize(
    "sum_batch", [True, False], ids=["sum_batch=True", "sum_batch=False"]
)
@pytest.mark.parametrize(
    "problem", RNN_PROBLEMS + LSTM_PROBLEMS, ids=RNN_IDS + LSTM_IDS
)
def test_weight_hh_l0_jac_t_mat_prod(problem, sum_batch, V=4):
    """Test the transposed Jacobian-matrix product w.r.t. to weight_hh_l0.

    Args:
        problem (DerivativesProblem): Problem for derivative test.
        sum_batch (bool): Sum results over the batch dimension.
        V (int): Number of vectorized transposed Jacobian-vector products.
    """
    problem.set_up()
    mat = torch.rand(V, *problem.output_shape).to(problem.device)

    autograd_res = AutogradDerivatives(problem).weight_hh_l0_jac_t_mat_prod(
        mat, sum_batch
    )
    backpack_res = BackpackDerivatives(problem).weight_hh_l0_jac_t_mat_prod(
        mat, sum_batch
    )

    check_sizes_and_values(autograd_res, backpack_res)
    problem.tear_down()


@pytest.mark.parametrize(
    "sum_batch", [True, False], ids=["sum_batch=True", "sum_batch=False"]
)
@pytest.mark.parametrize(
    "save_memory",
    [True, False],
    ids=["save_memory=True", "save_memory=False"],
)
<<<<<<< HEAD
@pytest.mark.parametrize(
    "problem",
    PROBLEMS_WITH_WEIGHTS + BATCH_NORM_PROBLEMS,
    ids=IDS_WITH_WEIGHTS + BATCH_NORM_IDS,
)
def test_weight_jac_t_mat_prod(problem, sum_batch, save_memory, V=3):
    """Test the transposed Jacobian-matrix product w.r.t. to the weights.
=======
@pytest.mark.parametrize("problem", PROBLEMS_WITH_WEIGHTS, ids=IDS_WITH_WEIGHTS)
def test_weight_jac_t_mat_prod(
    problem: DerivativesTestProblem, sum_batch: bool, save_memory: bool, V: int = 3
) -> None:
    """Test the transposed Jacobian-matrix product w.r.t. to the weight.
>>>>>>> d6828ea2

    Args:
        problem: Test case.
        sum_batch: Sum out the batch dimension.
        save_memory: Use Owkin implementation in convolutions to save memory.
        V: Number of vectorized transposed Jacobian-vector products. Default: ``3``.
    """
    problem.set_up()
    mat = torch.rand(V, *problem.output_shape).to(problem.device)

    with weight_jac_t_save_memory(save_memory):
        backpack_res = BackpackDerivatives(problem).weight_jac_t_mat_prod(
            mat, sum_batch
        )
    autograd_res = AutogradDerivatives(problem).weight_jac_t_mat_prod(mat, sum_batch)

    check_sizes_and_values(autograd_res, backpack_res)
    problem.tear_down()


<<<<<<< HEAD
@pytest.mark.parametrize(
    "problem",
    PROBLEMS_WITH_WEIGHTS + BATCH_NORM_PROBLEMS,
    ids=IDS_WITH_WEIGHTS + BATCH_NORM_IDS,
)
def test_weight_jac_mat_prod(problem, V=3):
    """Test the Jacobian-matrix product w.r.t. to the weights.
=======
@pytest.mark.parametrize("problem", PROBLEMS_WITH_WEIGHTS, ids=IDS_WITH_WEIGHTS)
def test_weight_jac_mat_prod(problem: DerivativesTestProblem, V: int = 3) -> None:
    """Test the Jacobian-matrix product w.r.t. to the weight.
>>>>>>> d6828ea2

    Args:
        problem: Test case.
        V: Number of vectorized Jacobian-vector products. Default: ``3``.
    """
    problem.set_up()
    mat = torch.rand(V, *problem.module.weight.shape).to(problem.device)

    backpack_res = BackpackDerivatives(problem).weight_jac_mat_prod(mat)
    autograd_res = AutogradDerivatives(problem).weight_jac_mat_prod(mat)

    check_sizes_and_values(autograd_res, backpack_res)
    problem.tear_down()


PROBLEMS_WITH_BIAS = []
IDS_WITH_BIAS = []
for problem, problem_id in zip(PROBLEMS, IDS):
    if problem.has_bias():
        PROBLEMS_WITH_BIAS.append(problem)
        IDS_WITH_BIAS.append(problem_id)


@pytest.mark.parametrize(
    "sum_batch", [True, False], ids=["sum_batch=True", "sum_batch=False"]
)
<<<<<<< HEAD
@pytest.mark.parametrize(
    "problem",
    PROBLEMS_WITH_BIAS + BATCH_NORM_PROBLEMS,
    ids=IDS_WITH_BIAS + BATCH_NORM_IDS,
)
def test_bias_jac_t_mat_prod(problem, sum_batch, V=3):
    """Test the transposed Jacobian-matrix product w.r.t. to the biass.
=======
@pytest.mark.parametrize("problem", PROBLEMS_WITH_BIAS, ids=IDS_WITH_BIAS)
def test_bias_jac_t_mat_prod(
    problem: DerivativesTestProblem, sum_batch: bool, V: int = 3
) -> None:
    """Test the transposed Jacobian-matrix product w.r.t. to the bias.
>>>>>>> d6828ea2

    Args:
        problem: Test case.
        sum_batch: Sum out the batch dimension.
        V: Number of vectorized transposed Jacobian-vector products. Default: ``3``.
    """
    problem.set_up()
    mat = torch.rand(V, *problem.output_shape).to(problem.device)

    backpack_res = BackpackDerivatives(problem).bias_jac_t_mat_prod(mat, sum_batch)
    autograd_res = AutogradDerivatives(problem).bias_jac_t_mat_prod(mat, sum_batch)

    check_sizes_and_values(autograd_res, backpack_res)
    problem.tear_down()


<<<<<<< HEAD
@pytest.mark.parametrize(
    "problem",
    PROBLEMS_WITH_BIAS + BATCH_NORM_PROBLEMS,
    ids=IDS_WITH_BIAS + BATCH_NORM_IDS,
)
def test_bias_jac_mat_prod(problem, V=3):
    """Test the Jacobian-matrix product w.r.t. to the biass.
=======
@pytest.mark.parametrize("problem", PROBLEMS_WITH_BIAS, ids=IDS_WITH_BIAS)
def test_bias_jac_mat_prod(problem: DerivativesTestProblem, V: int = 3) -> None:
    """Test the Jacobian-matrix product w.r.t. to the bias.
>>>>>>> d6828ea2

    Args:
        problem: Test case.
        V: Number of vectorized Jacobian-vector products. Default: ``3``.
    """
    problem.set_up()
    mat = torch.rand(V, *problem.module.bias.shape).to(problem.device)

    backpack_res = BackpackDerivatives(problem).bias_jac_mat_prod(mat)
    autograd_res = AutogradDerivatives(problem).bias_jac_mat_prod(mat)

    check_sizes_and_values(autograd_res, backpack_res)
    problem.tear_down()


@pytest.mark.parametrize("problem", LOSS_PROBLEMS, ids=LOSS_IDS)
def test_sqrt_hessian_squared_equals_hessian(problem):
    """Test the sqrt decomposition of the input Hessian.

    Args:
        problem (DerivativesProblem): Problem for derivative test.

    Compares the Hessian to reconstruction from individual Hessian sqrt.
    """
    problem.set_up()

    backpack_res = BackpackDerivatives(problem).input_hessian_via_sqrt_hessian()
    autograd_res = AutogradDerivatives(problem).input_hessian()

    check_sizes_and_values(autograd_res, backpack_res)
    problem.tear_down()


@pytest.mark.parametrize("problem", LOSS_FAIL_PROBLEMS, ids=LOSS_FAIL_IDS)
def test_sqrt_hessian_should_fail(problem):
    """Test sqrt_hessian. Should fail.

    Args:
        problem: test problem
    """
    with pytest.raises(ValueError):
        test_sqrt_hessian_squared_equals_hessian(problem)


@pytest.mark.parametrize("problem", LOSS_PROBLEMS, ids=LOSS_IDS)
def test_sqrt_hessian_sampled_squared_approximates_hessian(problem, mc_samples=100000):
    """Test the MC-sampled sqrt decomposition of the input Hessian.

    Args:
        problem (DerivativesProblem): Problem for derivative test.
        mc_samples: number of samples. Defaults to 100000.

    Compares the Hessian to reconstruction from individual Hessian MC-sampled sqrt.
    """
    problem.set_up()

    backpack_res = BackpackDerivatives(problem).input_hessian_via_sqrt_hessian(
        mc_samples=mc_samples
    )
    autograd_res = AutogradDerivatives(problem).input_hessian()

    RTOL, ATOL = 1e-2, 2e-2
    check_sizes_and_values(autograd_res, backpack_res, rtol=RTOL, atol=ATOL)
    problem.tear_down()


@pytest.mark.parametrize("problem", LOSS_FAIL_PROBLEMS, ids=LOSS_FAIL_IDS)
def test_sqrt_hessian_sampled_should_fail(problem):
    """Test sqrt_hessian. Should fail.

    Args:
        problem: test problem
    """
    with pytest.raises(ValueError):
        test_sqrt_hessian_sampled_squared_approximates_hessian(problem)


@pytest.mark.parametrize("problem", LOSS_PROBLEMS, ids=LOSS_IDS)
def test_sum_hessian(problem):
    """Test the summed Hessian.

    Args:
        problem (DerivativesProblem): Problem for derivative test.
    """
    problem.set_up()

    backpack_res = BackpackDerivatives(problem).sum_hessian()
    autograd_res = AutogradDerivatives(problem).sum_hessian()

    check_sizes_and_values(autograd_res, backpack_res)
    problem.tear_down()


@pytest.mark.parametrize("problem", LOSS_FAIL_PROBLEMS, ids=LOSS_FAIL_IDS)
def test_sum_hessian_should_fail(problem):
    """Test sum_hessian, should fail.

    Args:
        problem: test problem
    """
    with pytest.raises(ValueError):
        test_sum_hessian(problem)


@pytest.mark.parametrize("problem", NO_LOSS_PROBLEMS, ids=NO_LOSS_IDS)
def test_ea_jac_t_mat_jac_prod(problem: DerivativesTestProblem, request) -> None:
    """Test KFRA backpropagation.

    H_in →  1/N ∑ₙ Jₙ^T H_out Jₙ

    Notes:
        - `Dropout` cannot be tested,as the `autograd` implementation does a forward
        pass over each sample, while the `backpack` implementation requires only
        one forward pass over the batched data. This leads to different outputs,
        as `Dropout` is not deterministic.

    Args:
        problem: Test case.
        request: PyTest request, used to get test id.
    """
    problem.set_up()
    out_features = problem.output_shape[1:].numel()
    mat = torch.rand(out_features, out_features).to(problem.device)

    if all(
        string in request.node.callspec.id for string in ["AdaptiveAvgPool3d", "cuda"]
    ):
        with pytest.warns(UserWarning):
            BackpackDerivatives(problem).ea_jac_t_mat_jac_prod(mat)
        problem.tear_down()
        return

    backpack_res = BackpackDerivatives(problem).ea_jac_t_mat_jac_prod(mat)
    autograd_res = AutogradDerivatives(problem).ea_jac_t_mat_jac_prod(mat)

    check_sizes_and_values(autograd_res, backpack_res)
    problem.tear_down()


@fixture(params=PROBLEMS, ids=lambda p: p.make_id())
def instantiated_problem(request) -> DerivativesTestProblem:
    """Set seed, create tested layer and data. Finally clean up.

    Args:
        request (SubRequest): Request for the fixture from a test/fixture function.

    Yields:
        Test case with deterministically constructed attributes.
    """
    case = request.param
    case.set_up()
    yield case
    case.tear_down()


@fixture
def small_input_problem(
    instantiated_problem: DerivativesTestProblem, max_input_numel: int = 100
) -> DerivativesTestProblem:
    """Skip cases with large inputs.

    Args:
        instantiated_problem: Test case with deterministically constructed attributes.
        max_input_numel: Maximum input size. Default: ``100``.

    Yields:
        Instantiated test case with small input.
    """
    if instantiated_problem.input.numel() > max_input_numel:
        skip(
            "Input is too large:"
            + f" {instantiated_problem.input.numel()} > {max_input_numel}"
        )
    else:
        yield instantiated_problem


@fixture
def no_loss_problem(
    small_input_problem: DerivativesTestProblem,
) -> DerivativesTestProblem:
    """Skip cases that are loss functions.

    Args:
        small_input_problem: Test case with small input.

    Yields:
        Instantiated test case that is not a loss layer.
    """
    if small_input_problem.is_loss():
        skip("Only required for non-loss layers.")
    else:
        yield small_input_problem


def test_hessian_is_zero(no_loss_problem: DerivativesTestProblem) -> None:
    """Check if the input-output Hessian is (non-)zero.

    Note:
        `hessian_is_zero` is a global statement that assumes arbitrary inputs.
        It can thus happen that the Hessian diagonal is zero for the current
        input, but not in general.

    Args:
        no_loss_problem: Test case whose module is not a loss.
    """
    backpack_res = BackpackDerivatives(no_loss_problem).hessian_is_zero()
    autograd_res = AutogradDerivatives(no_loss_problem).hessian_is_zero()

    if autograd_res and not backpack_res:
        warn(
            "Autograd Hessian diagonal is zero for this input "
            " while BackPACK implementation implies inputs with non-zero Hessian."
        )
    else:
        assert backpack_res == autograd_res<|MERGE_RESOLUTION|>--- conflicted
+++ resolved
@@ -239,21 +239,15 @@
     [True, False],
     ids=["save_memory=True", "save_memory=False"],
 )
-<<<<<<< HEAD
 @pytest.mark.parametrize(
     "problem",
     PROBLEMS_WITH_WEIGHTS + BATCH_NORM_PROBLEMS,
     ids=IDS_WITH_WEIGHTS + BATCH_NORM_IDS,
 )
-def test_weight_jac_t_mat_prod(problem, sum_batch, save_memory, V=3):
-    """Test the transposed Jacobian-matrix product w.r.t. to the weights.
-=======
-@pytest.mark.parametrize("problem", PROBLEMS_WITH_WEIGHTS, ids=IDS_WITH_WEIGHTS)
 def test_weight_jac_t_mat_prod(
     problem: DerivativesTestProblem, sum_batch: bool, save_memory: bool, V: int = 3
 ) -> None:
     """Test the transposed Jacobian-matrix product w.r.t. to the weight.
->>>>>>> d6828ea2
 
     Args:
         problem: Test case.
@@ -274,19 +268,13 @@
     problem.tear_down()
 
 
-<<<<<<< HEAD
 @pytest.mark.parametrize(
     "problem",
     PROBLEMS_WITH_WEIGHTS + BATCH_NORM_PROBLEMS,
     ids=IDS_WITH_WEIGHTS + BATCH_NORM_IDS,
 )
-def test_weight_jac_mat_prod(problem, V=3):
-    """Test the Jacobian-matrix product w.r.t. to the weights.
-=======
-@pytest.mark.parametrize("problem", PROBLEMS_WITH_WEIGHTS, ids=IDS_WITH_WEIGHTS)
 def test_weight_jac_mat_prod(problem: DerivativesTestProblem, V: int = 3) -> None:
     """Test the Jacobian-matrix product w.r.t. to the weight.
->>>>>>> d6828ea2
 
     Args:
         problem: Test case.
@@ -313,21 +301,15 @@
 @pytest.mark.parametrize(
     "sum_batch", [True, False], ids=["sum_batch=True", "sum_batch=False"]
 )
-<<<<<<< HEAD
 @pytest.mark.parametrize(
     "problem",
     PROBLEMS_WITH_BIAS + BATCH_NORM_PROBLEMS,
     ids=IDS_WITH_BIAS + BATCH_NORM_IDS,
 )
-def test_bias_jac_t_mat_prod(problem, sum_batch, V=3):
-    """Test the transposed Jacobian-matrix product w.r.t. to the biass.
-=======
-@pytest.mark.parametrize("problem", PROBLEMS_WITH_BIAS, ids=IDS_WITH_BIAS)
 def test_bias_jac_t_mat_prod(
     problem: DerivativesTestProblem, sum_batch: bool, V: int = 3
 ) -> None:
     """Test the transposed Jacobian-matrix product w.r.t. to the bias.
->>>>>>> d6828ea2
 
     Args:
         problem: Test case.
@@ -344,19 +326,13 @@
     problem.tear_down()
 
 
-<<<<<<< HEAD
 @pytest.mark.parametrize(
     "problem",
     PROBLEMS_WITH_BIAS + BATCH_NORM_PROBLEMS,
     ids=IDS_WITH_BIAS + BATCH_NORM_IDS,
 )
-def test_bias_jac_mat_prod(problem, V=3):
-    """Test the Jacobian-matrix product w.r.t. to the biass.
-=======
-@pytest.mark.parametrize("problem", PROBLEMS_WITH_BIAS, ids=IDS_WITH_BIAS)
 def test_bias_jac_mat_prod(problem: DerivativesTestProblem, V: int = 3) -> None:
     """Test the Jacobian-matrix product w.r.t. to the bias.
->>>>>>> d6828ea2
 
     Args:
         problem: Test case.
