--- conflicted
+++ resolved
@@ -63,20 +63,16 @@
 SCALE_MODULE_PROBLEMS = make_test_problems(SCALE_MODULE_SETTINGS)
 SCALE_MODULE_IDS = [problem.make_id() for problem in SCALE_MODULE_PROBLEMS]
 
-<<<<<<< HEAD
 CUSTOM_PADDING_MODULE_PROBLEMS = make_test_problems(CUSTOM_PADDING_SETTINGS)
 CUSTOM_PADDING_MODULE_IDS = [
     problem.make_id() for problem in CUSTOM_PADDING_MODULE_PROBLEMS
 ]
 
-
-=======
 CUSTOM_SLICING_MODULE_PROBLEMS = make_test_problems(CUSTOM_SLICING_SETTINGS)
 CUSTOM_SLICING_MODULE_IDS = [
     problem.make_id() for problem in CUSTOM_SLICING_MODULE_PROBLEMS
 ]
 
->>>>>>> fc9a97ef
 SUBSAMPLINGS = [None, [0, 0], [2, 0]]
 SUBSAMPLING_IDS = [f"subsampling={s}".replace(" ", "") for s in SUBSAMPLINGS]
 
@@ -151,21 +147,15 @@
     + PERMUTE_PROBLEMS
     + BATCH_NORM_PROBLEMS
     + SCALE_MODULE_PROBLEMS
-<<<<<<< HEAD
-    + CUSTOM_PADDING_MODULE_PROBLEMS,
-=======
+    + CUSTOM_PADDING_MODULE_PROBLEMS
     + CUSTOM_SLICING_MODULE_PROBLEMS,
->>>>>>> fc9a97ef
     ids=NO_LOSS_IDS
     + RNN_IDS
     + PERMUTE_IDS
     + BATCH_NORM_IDS
     + SCALE_MODULE_IDS
-<<<<<<< HEAD
-    + CUSTOM_PADDING_MODULE_IDS,
-=======
+    + CUSTOM_PADDING_MODULE_IDS
     + CUSTOM_SLICING_MODULE_IDS,
->>>>>>> fc9a97ef
 )
 def test_jac_t_mat_prod(
     problem: DerivativesTestProblem,
@@ -430,11 +420,8 @@
     + BATCH_NORM_PROBLEMS
     + RNN_PROBLEMS
     + EMBEDDING_PROBLEMS
-<<<<<<< HEAD
-    + CUSTOM_PADDING_MODULE_PROBLEMS,
-=======
+    + CUSTOM_PADDING_MODULE_PROBLEMS
     + CUSTOM_SLICING_MODULE_PROBLEMS,
->>>>>>> fc9a97ef
     ids=lambda p: p.make_id(),
 )
 def problem(request) -> DerivativesTestProblem:
