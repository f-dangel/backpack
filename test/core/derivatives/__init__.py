--- conflicted
+++ resolved
@@ -118,9 +118,6 @@
     ScaleModule: ScaleModuleDerivatives,
     Identity: ScaleModuleDerivatives,
     SumModule: SumModuleDerivatives,
-<<<<<<< HEAD
     Pad: PadDerivatives,
-=======
     Slicing: SlicingDerivatives,
->>>>>>> fc9a97ef
 }