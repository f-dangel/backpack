"""Test functionality of `backpack.core.derivatives` module."""
from torch.nn import (
    ELU,
    LSTM,
    RNN,
    SELU,
    AdaptiveAvgPool1d,
    AdaptiveAvgPool2d,
    AdaptiveAvgPool3d,
    AvgPool1d,
    AvgPool2d,
    AvgPool3d,
    Conv1d,
    Conv2d,
    Conv3d,
    ConvTranspose1d,
    ConvTranspose2d,
    ConvTranspose3d,
    CrossEntropyLoss,
    Dropout,
    LeakyReLU,
    Linear,
    LogSigmoid,
    MaxPool1d,
    MaxPool2d,
    MaxPool3d,
    MSELoss,
    ReLU,
    Sigmoid,
    Tanh,
    ZeroPad2d,
)

from backpack.core.derivatives.adaptive_avg_pool_nd import (
    AdaptiveAvgPool1dDerivatives,
    AdaptiveAvgPool2dDerivatives,
    AdaptiveAvgPool3dDerivatives,
)
from backpack.core.derivatives.avgpool1d import AvgPool1DDerivatives
from backpack.core.derivatives.avgpool2d import AvgPool2DDerivatives
from backpack.core.derivatives.avgpool3d import AvgPool3DDerivatives
from backpack.core.derivatives.conv1d import Conv1DDerivatives
from backpack.core.derivatives.conv2d import Conv2DDerivatives
from backpack.core.derivatives.conv3d import Conv3DDerivatives
from backpack.core.derivatives.conv_transpose1d import ConvTranspose1DDerivatives
from backpack.core.derivatives.conv_transpose2d import ConvTranspose2DDerivatives
from backpack.core.derivatives.conv_transpose3d import ConvTranspose3DDerivatives
from backpack.core.derivatives.crossentropyloss import CrossEntropyLossDerivatives
from backpack.core.derivatives.dropout import DropoutDerivatives
from backpack.core.derivatives.elu import ELUDerivatives
from backpack.core.derivatives.leakyrelu import LeakyReLUDerivatives
from backpack.core.derivatives.linear import LinearDerivatives
from backpack.core.derivatives.logsigmoid import LogSigmoidDerivatives
from backpack.core.derivatives.lstm import LSTMDerivatives
from backpack.core.derivatives.maxpool1d import MaxPool1DDerivatives
from backpack.core.derivatives.maxpool2d import MaxPool2DDerivatives
from backpack.core.derivatives.maxpool3d import MaxPool3DDerivatives
from backpack.core.derivatives.mseloss import MSELossDerivatives
from backpack.core.derivatives.permute import PermuteDerivatives
from backpack.core.derivatives.relu import ReLUDerivatives
from backpack.core.derivatives.rnn import RNNDerivatives
from backpack.core.derivatives.selu import SELUDerivatives
from backpack.core.derivatives.sigmoid import SigmoidDerivatives
from backpack.core.derivatives.tanh import TanhDerivatives
from backpack.core.derivatives.zeropad2d import ZeroPad2dDerivatives
from backpack.custom_module.permute import Permute

derivatives_for = {
    Linear: LinearDerivatives,
    Conv1d: Conv1DDerivatives,
    Conv2d: Conv2DDerivatives,
    Conv3d: Conv3DDerivatives,
    AvgPool1d: AvgPool1DDerivatives,
    AvgPool2d: AvgPool2DDerivatives,
    AvgPool3d: AvgPool3DDerivatives,
    MaxPool1d: MaxPool1DDerivatives,
    MaxPool2d: MaxPool2DDerivatives,
    MaxPool3d: MaxPool3DDerivatives,
    ZeroPad2d: ZeroPad2dDerivatives,
    Dropout: DropoutDerivatives,
    ReLU: ReLUDerivatives,
    Tanh: TanhDerivatives,
    Sigmoid: SigmoidDerivatives,
    ConvTranspose1d: ConvTranspose1DDerivatives,
    ConvTranspose2d: ConvTranspose2DDerivatives,
    ConvTranspose3d: ConvTranspose3DDerivatives,
    LeakyReLU: LeakyReLUDerivatives,
    LogSigmoid: LogSigmoidDerivatives,
    ELU: ELUDerivatives,
    SELU: SELUDerivatives,
    CrossEntropyLoss: CrossEntropyLossDerivatives,
    MSELoss: MSELossDerivatives,
    RNN: RNNDerivatives,
    Permute: PermuteDerivatives,
<<<<<<< HEAD
    AdaptiveAvgPool1d: AdaptiveAvgPool1dDerivatives,
    AdaptiveAvgPool2d: AdaptiveAvgPool2dDerivatives,
    AdaptiveAvgPool3d: AdaptiveAvgPool3dDerivatives,
=======
    LSTM: LSTMDerivatives,
>>>>>>> 080d1f05
}<|MERGE_RESOLUTION|>--- conflicted
+++ resolved
@@ -92,11 +92,8 @@
     MSELoss: MSELossDerivatives,
     RNN: RNNDerivatives,
     Permute: PermuteDerivatives,
-<<<<<<< HEAD
+    LSTM: LSTMDerivatives,
     AdaptiveAvgPool1d: AdaptiveAvgPool1dDerivatives,
     AdaptiveAvgPool2d: AdaptiveAvgPool2dDerivatives,
     AdaptiveAvgPool3d: AdaptiveAvgPool3dDerivatives,
-=======
-    LSTM: LSTMDerivatives,
->>>>>>> 080d1f05
 }