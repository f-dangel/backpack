"""Utility functions to test `backpack.core.derivatives`."""
from test.core.derivatives import derivatives_for
from typing import Tuple, Type

import torch
from torch import Tensor
from torch.nn import Module

from backpack.core.derivatives.basederivatives import BaseDerivatives


def get_available_devices():
    """Return CPU and, if present, GPU device.

    Returns:
        [torch.device]: Available devices for `torch`.
    """
    devices = [torch.device("cpu")]

    if torch.cuda.is_available():
        devices.append(torch.device("cuda"))

    return devices


def derivative_cls_for(module_cls: Type[Module]) -> Type[BaseDerivatives]:
    """Return the associated derivative class for a module.

    Args:
        module_cls: Layer class.

    Returns:
        Class implementing the derivatives for `module_cls`.

    Raises:
        KeyError: if derivative for module is missing
    """
    try:
        return derivatives_for[module_cls]
    except KeyError as e:
        raise KeyError(
<<<<<<< HEAD
            f"No derivative available for {module_cls}."
=======
            f"No derivative available for {module_cls}. "
>>>>>>> a33c508f
            + f"Known mappings:\n{derivatives_for}"
        ) from e


def classification_targets(size: Tuple[int, ...], num_classes: int) -> Tensor:
    """Create random targets for classes 0, ..., `num_classes - 1`.

    Args:
        size: shape of targets
        num_classes: number of classes

    Returns:
        classification targets
    """
    return torch.randint(size=size, low=0, high=num_classes)


def regression_targets(size: Tuple[int, ...]) -> Tensor:
    """Create random targets for regression.

    Args:
        size: shape of targets

    Returns:
        regression targets
    """
    return torch.rand(size=size)<|MERGE_RESOLUTION|>--- conflicted
+++ resolved
@@ -39,11 +39,7 @@
         return derivatives_for[module_cls]
     except KeyError as e:
         raise KeyError(
-<<<<<<< HEAD
-            f"No derivative available for {module_cls}."
-=======
             f"No derivative available for {module_cls}. "
->>>>>>> a33c508f
             + f"Known mappings:\n{derivatives_for}"
         ) from e
 
